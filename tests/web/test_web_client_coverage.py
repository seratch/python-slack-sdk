--- conflicted
+++ resolved
@@ -1,709 +1,2 @@
-<<<<<<< HEAD
-import os
-import unittest
-
-import slack
-from slack.web.classes.blocks import DividerBlock
-from slack.web.classes.views import View
-from tests.helpers import async_test
-from tests.web.mock_web_api_server import setup_mock_web_api_server, cleanup_mock_web_api_server
-
-
-class TestWebClientCoverage(unittest.TestCase):
-    # 223 endpoints as of Sep 29, 2020
-    # Can be fetched by running `var methodNames = [].slice.call(document.getElementsByClassName('bold')).map(e => e.text);console.log(methodNames.toString());console.log(methodNames.length);` on https://api.slack.com/methods
-    all_api_methods = "admin.apps.approve,admin.apps.restrict,admin.apps.approved.list,admin.apps.requests.list,admin.apps.restricted.list,admin.conversations.archive,admin.conversations.convertToPrivate,admin.conversations.create,admin.conversations.delete,admin.conversations.disconnectShared,admin.conversations.getConversationPrefs,admin.conversations.getTeams,admin.conversations.invite,admin.conversations.rename,admin.conversations.search,admin.conversations.setConversationPrefs,admin.conversations.setTeams,admin.conversations.unarchive,admin.conversations.ekm.listOriginalConnectedChannelInfo,admin.conversations.restrictAccess.addGroup,admin.conversations.restrictAccess.listGroups,admin.conversations.restrictAccess.removeGroup,admin.emoji.add,admin.emoji.addAlias,admin.emoji.list,admin.emoji.remove,admin.emoji.rename,admin.inviteRequests.approve,admin.inviteRequests.deny,admin.inviteRequests.list,admin.inviteRequests.approved.list,admin.inviteRequests.denied.list,admin.teams.admins.list,admin.teams.create,admin.teams.list,admin.teams.owners.list,admin.teams.settings.info,admin.teams.settings.setDefaultChannels,admin.teams.settings.setDescription,admin.teams.settings.setDiscoverability,admin.teams.settings.setIcon,admin.teams.settings.setName,admin.usergroups.addChannels,admin.usergroups.addTeams,admin.usergroups.listChannels,admin.usergroups.removeChannels,admin.users.assign,admin.users.invite,admin.users.list,admin.users.remove,admin.users.setAdmin,admin.users.setExpiration,admin.users.setOwner,admin.users.setRegular,admin.users.session.invalidate,admin.users.session.reset,api.test,apps.event.authorizations.list,apps.permissions.info,apps.permissions.request,apps.permissions.resources.list,apps.permissions.scopes.list,apps.permissions.users.list,apps.permissions.users.request,apps.uninstall,auth.revoke,auth.test,bots.info,calls.add,calls.end,calls.info,calls.update,calls.participants.add,calls.participants.remove,chat.delete,chat.deleteScheduledMessage,chat.getPermalink,chat.meMessage,chat.postEphemeral,chat.postMessage,chat.scheduleMessage,chat.unfurl,chat.update,chat.scheduledMessages.list,conversations.archive,conversations.close,conversations.create,conversations.history,conversations.info,conversations.invite,conversations.join,conversations.kick,conversations.leave,conversations.list,conversations.mark,conversations.members,conversations.open,conversations.rename,conversations.replies,conversations.setPurpose,conversations.setTopic,conversations.unarchive,dialog.open,dnd.endDnd,dnd.endSnooze,dnd.info,dnd.setSnooze,dnd.teamInfo,emoji.list,files.comments.delete,files.delete,files.info,files.list,files.revokePublicURL,files.sharedPublicURL,files.upload,files.remote.add,files.remote.info,files.remote.list,files.remote.remove,files.remote.share,files.remote.update,migration.exchange,oauth.access,oauth.token,oauth.v2.access,pins.add,pins.list,pins.remove,reactions.add,reactions.get,reactions.list,reactions.remove,reminders.add,reminders.complete,reminders.delete,reminders.info,reminders.list,rtm.connect,rtm.start,search.all,search.files,search.messages,stars.add,stars.list,stars.remove,team.accessLogs,team.billableInfo,team.info,team.integrationLogs,team.profile.get,usergroups.create,usergroups.disable,usergroups.enable,usergroups.list,usergroups.update,usergroups.users.list,usergroups.users.update,users.conversations,users.deletePhoto,users.getPresence,users.identity,users.info,users.list,users.lookupByEmail,users.setActive,users.setPhoto,users.setPresence,users.profile.get,users.profile.set,views.open,views.publish,views.push,views.update,workflows.stepCompleted,workflows.stepFailed,workflows.updateStep,admin.conversations.whitelist.add,admin.conversations.whitelist.listGroupsLinkedToChannel,admin.conversations.whitelist.remove,channels.archive,channels.create,channels.history,channels.info,channels.invite,channels.join,channels.kick,channels.leave,channels.list,channels.mark,channels.rename,channels.replies,channels.setPurpose,channels.setTopic,channels.unarchive,groups.archive,groups.create,groups.createChild,groups.history,groups.info,groups.invite,groups.kick,groups.leave,groups.list,groups.mark,groups.open,groups.rename,groups.replies,groups.setPurpose,groups.setTopic,groups.unarchive,im.close,im.history,im.list,im.mark,im.open,im.replies,mpim.close,mpim.history,mpim.list,mpim.mark,mpim.open,mpim.replies".split(
-        ","
-    )
-
-    api_methods_to_call = []
-    os.environ.setdefault("SLACKCLIENT_SKIP_DEPRECATION", "1")
-
-    def setUp(self):
-        setup_mock_web_api_server(self)
-        self.client = slack.WebClient(token="xoxb-coverage", base_url="http://localhost:8888")
-        self.async_client = slack.AsyncWebClient(token="xoxb-coverage", base_url="http://localhost:8888")
-        for api_method in self.all_api_methods:
-            if api_method.startswith("apps.permissions.") or api_method in [
-                "oauth.access",
-                "oauth.v2.access",
-                "oauth.token",
-                "users.setActive",
-                "admin.conversations.whitelist.add",  # deprecated
-                "admin.conversations.whitelist.listGroupsLinkedToChannel",  # deprecated
-                "admin.conversations.whitelist.remove",  # deprecated
-            ]:
-                continue
-            self.api_methods_to_call.append(api_method)
-
-    def tearDown(self):
-        cleanup_mock_web_api_server(self)
-
-    @async_test
-    async def test_coverage(self):
-        for api_method in self.all_api_methods:
-            if self.api_methods_to_call.count(api_method) == 0:
-                continue
-            method_name = api_method.replace(".", "_")
-            method = getattr(self.client, method_name, None)
-            async_method = getattr(self.async_client, method_name, None)
-
-            # Run the api calls with required arguments
-            if callable(method):
-                if method_name == "admin_apps_approve":
-                    self.api_methods_to_call.remove(method(app_id="AID123", request_id="RID123")["method"])
-                    await async_method(app_id="AID123", request_id="RID123")
-                elif method_name == "admin_inviteRequests_approve":
-                    self.api_methods_to_call.remove(method(invite_request_id="ID123")["method"])
-                    await async_method(invite_request_id="ID123")
-                elif method_name == "admin_inviteRequests_deny":
-                    self.api_methods_to_call.remove(method(invite_request_id="ID123")["method"])
-                    await async_method(invite_request_id="ID123")
-                elif method_name == "admin_teams_admins_list":
-                    self.api_methods_to_call.remove(method(team_id="T123")["method"])
-                    await async_method(team_id="T123")
-                elif method_name == "admin_teams_create":
-                    self.api_methods_to_call.remove(
-                        method(team_domain="awesome-team", team_name="Awesome Team")["method"])
-                    await async_method(team_domain="awesome-team", team_name="Awesome Team")
-                elif method_name == "admin_teams_owners_list":
-                    self.api_methods_to_call.remove(method(team_id="T123")["method"])
-                    await async_method(team_id="T123")
-                elif method_name == "admin_teams_settings_info":
-                    self.api_methods_to_call.remove(method(team_id="T123")["method"])
-                    await async_method(team_id="T123")
-                elif method_name == "admin_teams_settings_setDefaultChannels":
-                    self.api_methods_to_call.remove(method(team_id="T123", channel_ids=["C123", "C234"])["method"])
-                    method(team_id="T123", channel_ids="C123,C234")
-                    await async_method(team_id="T123", channel_ids="C123,C234")
-                elif method_name == "admin_teams_settings_setDescription":
-                    self.api_methods_to_call.remove(
-                        method(team_id="T123", description="Workspace for an awesome team")["method"])
-                    await async_method(team_id="T123", description="Workspace for an awesome team")
-                elif method_name == "admin_teams_settings_setDiscoverability":
-                    self.api_methods_to_call.remove(method(team_id="T123", discoverability="invite_only")["method"])
-                    await async_method(team_id="T123", discoverability="invite_only")
-                elif method_name == "admin_teams_settings_setIcon":
-                    self.api_methods_to_call.remove(method(
-                        team_id="T123",
-                        image_url="https://www.example.com/images/dummy.png",
-                    )["method"])
-                    await async_method(
-                        team_id="T123",
-                        image_url="https://www.example.com/images/dummy.png",
-                    )
-                elif method_name == "admin_teams_settings_setName":
-                    self.api_methods_to_call.remove(method(team_id="T123", name="Awesome Engineering Team")["method"])
-                    await async_method(team_id="T123", name="Awesome Engineering Team")
-                elif method_name == "admin_usergroups_addChannels":
-                    self.api_methods_to_call.remove(method(
-                        team_id="T123",
-                        usergroup_id="S123",
-                        channel_ids=["C1A2B3C4D", "C26Z25Y24"],
-                    )["method"])
-                    method(
-                        team_id="T123",
-                        usergroup_id="S123",
-                        channel_ids="C1A2B3C4D,C26Z25Y24",
-                    )
-                    await async_method(
-                        team_id="T123",
-                        usergroup_id="S123",
-                        channel_ids=["C1A2B3C4D", "C26Z25Y24"],
-                    )
-                elif method_name == "admin_usergroups_addTeams":
-                    self.api_methods_to_call.remove(method(
-                        team_id="T123",
-                        usergroup_id="S123",
-                        team_ids=["T111", "T222"],
-                    )["method"])
-                    method(
-                        team_id="T123",
-                        usergroup_id="S123",
-                        team_ids="T111,T222",
-                    )
-                    await async_method(
-                        team_id="T123",
-                        usergroup_id="S123",
-                        team_ids="T111,T222",
-                    )
-                elif method_name == "admin_usergroups_listChannels":
-                    self.api_methods_to_call.remove(method(usergroup_id="S123")["method"])
-                    method(usergroup_id="S123", include_num_members=True, team_id="T123")
-                    method(usergroup_id="S123", include_num_members="1", team_id="T123")
-                    method(usergroup_id="S123", include_num_members=1, team_id="T123")
-                    method(usergroup_id="S123", include_num_members=False, team_id="T123")
-                    method(usergroup_id="S123", include_num_members="0", team_id="T123")
-                    method(usergroup_id="S123", include_num_members=0, team_id="T123")
-                    await async_method(usergroup_id="S123", include_num_members=0, team_id="T123")
-                elif method_name == "admin_usergroups_removeChannels":
-                    self.api_methods_to_call.remove(method(
-                        team_id="T123",
-                        usergroup_id="S123",
-                        channel_ids=["C1A2B3C4D", "C26Z25Y24"],
-                    )["method"])
-                    method(
-                        team_id="T123",
-                        usergroup_id="S123",
-                        channel_ids="C1A2B3C4D,C26Z25Y24",
-                    )
-                    await async_method(
-                        team_id="T123",
-                        usergroup_id="S123",
-                        channel_ids="C1A2B3C4D,C26Z25Y24",
-                    )
-                elif method_name == "admin_users_assign":
-                    self.api_methods_to_call.remove(method(team_id="T123", user_id="W123")["method"])
-                    await async_method(team_id="T123", user_id="W123")
-                elif method_name == "admin_users_invite":
-                    self.api_methods_to_call.remove(method(
-                        team_id="T123",
-                        email="test@example.com",
-                        channel_ids=["C1A2B3C4D", "C26Z25Y24"],
-                    )["method"])
-                    method(
-                        team_id="T123",
-                        email="test@example.com",
-                        channel_ids="C1A2B3C4D,C26Z25Y24",
-                    )
-                    await async_method(
-                        team_id="T123",
-                        email="test@example.com",
-                        channel_ids="C1A2B3C4D,C26Z25Y24",
-                    )
-                elif method_name == "admin_users_list":
-                    self.api_methods_to_call.remove(method(team_id="T123")["method"])
-                    await async_method(team_id="T123")
-                elif method_name == "admin_users_remove":
-                    self.api_methods_to_call.remove(method(team_id="T123", user_id="W123")["method"])
-                    await async_method(team_id="T123", user_id="W123")
-                elif method_name == "admin_users_setAdmin":
-                    self.api_methods_to_call.remove(method(team_id="T123", user_id="W123")["method"])
-                    await async_method(team_id="T123", user_id="W123")
-                elif method_name == "admin_users_setExpiration":
-                    self.api_methods_to_call.remove(method(team_id="T123", user_id="W123", expiration_ts=123)["method"])
-                    await async_method(team_id="T123", user_id="W123", expiration_ts=123)
-                elif method_name == "admin_users_setOwner":
-                    self.api_methods_to_call.remove(method(team_id="T123", user_id="W123")["method"])
-                    await async_method(team_id="T123", user_id="W123")
-                elif method_name == "admin_users_setRegular":
-                    self.api_methods_to_call.remove(method(team_id="T123", user_id="W123")["method"])
-                    await async_method(team_id="T123", user_id="W123")
-                elif method_name == "admin_users_session_invalidate":
-                    self.api_methods_to_call.remove(method(session_id="XXX", team_id="T111")["method"])
-                    await async_method(session_id="XXX", team_id="T111")
-                elif method_name == "admin_users_session_reset":
-                    self.api_methods_to_call.remove(method(user_id="W123")["method"])
-                    await async_method(user_id="W123")
-                elif method_name == "apps_event_authorizations_list":
-                    self.api_methods_to_call.remove(method(event_context="xxx")["method"])
-                    await async_method(event_context="xxx")
-                elif method_name == "apps_uninstall":
-                    self.api_methods_to_call.remove(method(client_id="111.222", client_secret="xxx")["method"])
-                    await async_method(client_id="111.222", client_secret="xxx")
-                elif method_name == "calls_add":
-                    self.api_methods_to_call.remove(method(
-                        external_unique_id="unique-id",
-                        join_url="https://www.example.com",
-                    )["method"])
-                    await async_method(
-                        external_unique_id="unique-id",
-                        join_url="https://www.example.com",
-                    )
-                elif method_name == "calls_end":
-                    self.api_methods_to_call.remove(method(id="R111")["method"])
-                    await async_method(id="R111")
-                elif method_name == "calls_info":
-                    self.api_methods_to_call.remove(method(id="R111")["method"])
-                    await async_method(id="R111")
-                elif method_name == "calls_participants_add":
-                    self.api_methods_to_call.remove(method(
-                        id="R111",
-                        users=[
-                            {
-                                "slack_id": "U1H77"
-                            },
-                            {
-                                "external_id": "54321678",
-                                "display_name": "External User",
-                                "avatar_url": "https://example.com/users/avatar1234.jpg"
-                            }
-                        ],
-                    )["method"])
-                    await async_method(
-                        id="R111",
-                        users=[
-                            {
-                                "slack_id": "U1H77"
-                            },
-                            {
-                                "external_id": "54321678",
-                                "display_name": "External User",
-                                "avatar_url": "https://example.com/users/avatar1234.jpg"
-                            }
-                        ],
-                    )
-                elif method_name == "calls_participants_remove":
-                    self.api_methods_to_call.remove(method(
-                        id="R111",
-                        users=[
-                            {
-                                "slack_id": "U1H77"
-                            },
-                            {
-                                "external_id": "54321678",
-                                "display_name": "External User",
-                                "avatar_url": "https://example.com/users/avatar1234.jpg"
-                            }
-                        ],
-                    )["method"])
-                    await async_method(
-                        id="R111",
-                        users=[
-                            {
-                                "slack_id": "U1H77"
-                            },
-                            {
-                                "external_id": "54321678",
-                                "display_name": "External User",
-                                "avatar_url": "https://example.com/users/avatar1234.jpg"
-                            }
-                        ],
-                    )
-                elif method_name == "calls_update":
-                    self.api_methods_to_call.remove(method(id="R111")["method"])
-                    await async_method(id="R111")
-                elif method_name == "chat_delete":
-                    self.api_methods_to_call.remove(method(channel="C123", ts="123.123")["method"])
-                    await async_method(channel="C123", ts="123.123")
-                elif method_name == "chat_deleteScheduledMessage":
-                    self.api_methods_to_call.remove(method(channel="C123", scheduled_message_id="123")["method"])
-                    await async_method(channel="C123", scheduled_message_id="123")
-                elif method_name == "chat_getPermalink":
-                    self.api_methods_to_call.remove(method(channel="C123", message_ts="123.123")["method"])
-                    await async_method(channel="C123", message_ts="123.123")
-                elif method_name == "chat_meMessage":
-                    self.api_methods_to_call.remove(method(channel="C123", text=":wave: Hi there!")["method"])
-                    await async_method(channel="C123", text=":wave: Hi there!")
-                elif method_name == "chat_postEphemeral":
-                    self.api_methods_to_call.remove(method(channel="C123", user="U123")["method"])
-                    await async_method(channel="C123", user="U123")
-                elif method_name == "chat_postMessage":
-                    self.api_methods_to_call.remove(method(channel="C123")["method"])
-                    await async_method(channel="C123")
-                elif method_name == "chat_scheduleMessage":
-                    self.api_methods_to_call.remove(method(channel="C123", post_at=123, text="Hi")["method"])
-                    await async_method(channel="C123", post_at=123, text="Hi")
-                elif method_name == "chat_unfurl":
-                    self.api_methods_to_call.remove(method(
-                        channel="C123",
-                        ts="123.123",
-                        unfurls={
-                            "https://example.com/": {"text": "Every day is the test."}
-                        },
-                    )["method"])
-                    await async_method(
-                        channel="C123",
-                        ts="123.123",
-                        unfurls={
-                            "https://example.com/": {"text": "Every day is the test."}
-                        },
-                    )
-                elif method_name == "chat_update":
-                    self.api_methods_to_call.remove(method(channel="C123", ts="123.123")["method"])
-                    await async_method(channel="C123", ts="123.123")
-                elif method_name == "conversations_archive":
-                    self.api_methods_to_call.remove(method(channel="C123")["method"])
-                    await async_method(channel="C123")
-                elif method_name == "conversations_close":
-                    self.api_methods_to_call.remove(method(channel="C123")["method"])
-                    await async_method(channel="C123")
-                elif method_name == "conversations_create":
-                    self.api_methods_to_call.remove(method(name="announcements")["method"])
-                    await async_method(name="announcements")
-                elif method_name == "conversations_history":
-                    self.api_methods_to_call.remove(method(channel="C123")["method"])
-                    await async_method(channel="C123")
-                elif method_name == "conversations_info":
-                    self.api_methods_to_call.remove(method(channel="C123")["method"])
-                    await async_method(channel="C123")
-                elif method_name == "conversations_invite":
-                    self.api_methods_to_call.remove(
-                        method(channel="C123", users=["U2345678901", "U3456789012"])["method"])
-                    method(channel="C123", users="U2345678901,U3456789012")
-                    await async_method(channel="C123", users=["U2345678901", "U3456789012"])
-                elif method_name == "conversations_join":
-                    self.api_methods_to_call.remove(method(channel="C123")["method"])
-                    await async_method(channel="C123")
-                elif method_name == "conversations_kick":
-                    self.api_methods_to_call.remove(method(channel="C123", user="U123")["method"])
-                    await async_method(channel="C123", user="U123")
-                elif method_name == "conversations_leave":
-                    self.api_methods_to_call.remove(method(channel="C123")["method"])
-                    await async_method(channel="C123")
-                elif method_name == "conversations_mark":
-                    self.api_methods_to_call.remove(method(channel="C123", ts="123.123")["method"])
-                    await async_method(channel="C123", ts="123.123")
-                elif method_name == "conversations_members":
-                    self.api_methods_to_call.remove(method(channel="C123")["method"])
-                    await async_method(channel="C123")
-                elif method_name == "conversations_rename":
-                    self.api_methods_to_call.remove(method(channel="C123", name="new-name")["method"])
-                    await async_method(channel="C123", name="new-name")
-                elif method_name == "conversations_replies":
-                    self.api_methods_to_call.remove(method(channel="C123", ts="123.123")["method"])
-                    await async_method(channel="C123", ts="123.123")
-                elif method_name == "conversations_setPurpose":
-                    self.api_methods_to_call.remove(method(channel="C123", purpose="The purpose")["method"])
-                    await async_method(channel="C123", purpose="The purpose")
-                elif method_name == "conversations_setTopic":
-                    self.api_methods_to_call.remove(method(channel="C123", topic="The topic")["method"])
-                    await async_method(channel="C123", topic="The topic")
-                elif method_name == "conversations_unarchive":
-                    self.api_methods_to_call.remove(method(channel="C123")["method"])
-                    await async_method(channel="C123")
-                elif method_name == "dialog_open":
-                    self.api_methods_to_call.remove(method(dialog={}, trigger_id="123")["method"])
-                    await async_method(dialog={}, trigger_id="123")
-                elif method_name == "dnd_setSnooze":
-                    self.api_methods_to_call.remove(method(num_minutes=120)["method"])
-                    await async_method(num_minutes=120)
-                elif method_name == "dnd_teamInfo":
-                    self.api_methods_to_call.remove(method(users=["123", "U234"])["method"])
-                    method(users="U123,U234")
-                    await async_method(users=["123", "U234"])
-                elif method_name == "files_comments_delete":
-                    self.api_methods_to_call.remove(method(file="F123", id="FC123")["method"])
-                    await async_method(file="F123", id="FC123")
-                elif method_name == "files_delete":
-                    self.api_methods_to_call.remove(method(file="F123")["method"])
-                    await async_method(file="F123")
-                elif method_name == "files_info":
-                    self.api_methods_to_call.remove(method(file="F123")["method"])
-                    await async_method(file="F123")
-                elif method_name == "files_revokePublicURL":
-                    self.api_methods_to_call.remove(method(file="F123")["method"])
-                    await async_method(file="F123")
-                elif method_name == "files_sharedPublicURL":
-                    self.api_methods_to_call.remove(method(file="F123")["method"])
-                    await async_method(file="F123")
-                elif method_name == "files_upload":
-                    self.api_methods_to_call.remove(method(content="This is the content")["method"])
-                    await async_method(content="This is the content")
-                elif method_name == "files_remote_add":
-                    self.api_methods_to_call.remove(method(
-                        external_id="123",
-                        external_url="https://www.example.com/remote-files/123",
-                        title="File title",
-                    )["method"])
-                    await async_method(
-                        external_id="123",
-                        external_url="https://www.example.com/remote-files/123",
-                        title="File title",
-                    )
-                elif method_name == "files_remote_share":
-                    self.api_methods_to_call.remove(method(channels="C123,G123")["method"])
-                    method(channels=["C123", "G123"])
-                    method(channels="C123,G123")
-                    await async_method(channels="C123,G123")
-                elif method_name == "migration_exchange":
-                    self.api_methods_to_call.remove(method(users="U123,U234")["method"])
-                    method(users="U123,U234")
-                    await async_method(users="U123,U234")
-                elif method_name == "mpim_open":
-                    self.api_methods_to_call.remove(method(users="U123,U234")["method"])
-                    method(users="U123,U234")
-                    await async_method(users="U123,U234")
-                elif method_name == "oauth_access":
-                    method = getattr(self.no_token_client, method_name, None)
-                    method(client_id="123.123", client_secret="secret", code="123456")
-                    await async_method(client_id="123.123", client_secret="secret", code="123456")
-                elif method_name == "oauth_v2_access":
-                    method = getattr(self.no_token_client, method_name, None)
-                    method(client_id="123.123", client_secret="secret", code="123456")
-                    await async_method(client_id="123.123", client_secret="secret", code="123456")
-                elif method_name == "pins_add":
-                    self.api_methods_to_call.remove(method(channel="C123")["method"])
-                    await async_method(channel="C123")
-                elif method_name == "pins_list":
-                    self.api_methods_to_call.remove(method(channel="C123")["method"])
-                    await async_method(channel="C123")
-                elif method_name == "pins_remove":
-                    self.api_methods_to_call.remove(method(channel="C123")["method"])
-                    await async_method(channel="C123")
-                elif method_name == "reactions_add":
-                    self.api_methods_to_call.remove(method(name="eyes")["method"])
-                    await async_method(name="eyes")
-                elif method_name == "reactions_remove":
-                    self.api_methods_to_call.remove(method(name="eyes")["method"])
-                    await async_method(name="eyes")
-                elif method_name == "reminders_add":
-                    self.api_methods_to_call.remove(method(text="The task", time=123)["method"])
-                    await async_method(text="The task", time=123)
-                elif method_name == "reminders_complete":
-                    self.api_methods_to_call.remove(method(reminder="R123")["method"])
-                    await async_method(reminder="R123")
-                elif method_name == "reminders_delete":
-                    self.api_methods_to_call.remove(method(reminder="R123")["method"])
-                    await async_method(reminder="R123")
-                elif method_name == "reminders_info":
-                    self.api_methods_to_call.remove(method(reminder="R123")["method"])
-                    await async_method(reminder="R123")
-                elif method_name == "search_all":
-                    self.api_methods_to_call.remove(method(query="Slack")["method"])
-                    await async_method(query="Slack")
-                elif method_name == "search_files":
-                    self.api_methods_to_call.remove(method(query="Slack")["method"])
-                    await async_method(query="Slack")
-                elif method_name == "search_messages":
-                    self.api_methods_to_call.remove(method(query="Slack")["method"])
-                    await async_method(query="Slack")
-                elif method_name == "usergroups_create":
-                    self.api_methods_to_call.remove(method(name="Engineering Team")["method"])
-                    await async_method(name="Engineering Team")
-                elif method_name == "usergroups_disable":
-                    self.api_methods_to_call.remove(method(usergroup="UG123")["method"])
-                    await async_method(usergroup="UG123")
-                elif method_name == "usergroups_enable":
-                    self.api_methods_to_call.remove(method(usergroup="UG123")["method"])
-                    await async_method(usergroup="UG123")
-                elif method_name == "usergroups_update":
-                    self.api_methods_to_call.remove(method(usergroup="UG123")["method"])
-                    await async_method(usergroup="UG123")
-                elif method_name == "usergroups_users_list":
-                    self.api_methods_to_call.remove(method(usergroup="UG123")["method"])
-                    await async_method(usergroup="UG123")
-                elif method_name == "usergroups_users_update":
-                    self.api_methods_to_call.remove(method(usergroup="UG123", users=["U123", "U234"])["method"])
-                    method(usergroup="UG123", users="U123,U234")
-                    await async_method(usergroup="UG123", users="U123,U234")
-                elif method_name == "users_getPresence":
-                    self.api_methods_to_call.remove(method(user="U123")["method"])
-                    await async_method(user="U123")
-                elif method_name == "users_info":
-                    self.api_methods_to_call.remove(method(user="U123")["method"])
-                    await async_method(user="U123")
-                elif method_name == "users_lookupByEmail":
-                    self.api_methods_to_call.remove(method(email="test@example.com")["method"])
-                    await async_method(email="test@example.com")
-                elif method_name == "users_setPhoto":
-                    self.api_methods_to_call.remove(method(image="README.md")["method"])
-                    await async_method(image="README.md")
-                elif method_name == "users_setPresence":
-                    self.api_methods_to_call.remove(method(presence="away")["method"])
-                    await async_method(presence="away")
-                elif method_name == "views_open":
-                    self.api_methods_to_call.remove(method(trigger_id="123123", view={})["method"])
-                    method(
-                        trigger_id="123123",
-                        view=View(type="modal", blocks=[DividerBlock()])
-                    )
-                    await async_method(
-                        trigger_id="123123",
-                        view=View(type="modal", blocks=[DividerBlock()])
-                    )
-                elif method_name == "views_publish":
-                    self.api_methods_to_call.remove(method(user_id="U123", view={})["method"])
-                    await async_method(user_id="U123", view={})
-                elif method_name == "views_push":
-                    self.api_methods_to_call.remove(method(trigger_id="123123", view={})["method"])
-                    await async_method(trigger_id="123123", view={})
-                elif method_name == "views_update":
-                    self.api_methods_to_call.remove(method(view_id="V123", view={})["method"])
-                    await async_method(view_id="V123", view={})
-                elif method_name == "workflows_stepCompleted":
-                    self.api_methods_to_call.remove(method(workflow_step_execute_id="S123", outputs={})["method"])
-                    await async_method(workflow_step_execute_id="S123", outputs={})
-                elif method_name == "workflows_stepFailed":
-                    self.api_methods_to_call.remove(method(workflow_step_execute_id="S456", error={})["method"])
-                    await async_method(workflow_step_execute_id="S456", error={})
-                elif method_name == "workflows_updateStep":
-                    self.api_methods_to_call.remove(method(workflow_step_edit_id="S789", inputs={}, outputs=[])["method"])
-                    await async_method(workflow_step_edit_id="S789", inputs={}, outputs=[])
-                elif method_name == "channels_archive":
-                    self.api_methods_to_call.remove(method(channel="C123")["method"])
-                    await async_method(channel="C123")
-                elif method_name == "channels_create":
-                    self.api_methods_to_call.remove(method(name="channel-name")["method"])
-                    await async_method(name="channel-name")
-                elif method_name == "channels_history":
-                    self.api_methods_to_call.remove(method(channel="C123")["method"])
-                    await async_method(channel="C123")
-                elif method_name == "channels_info":
-                    self.api_methods_to_call.remove(method(channel="C123")["method"])
-                    await async_method(channel="C123")
-                elif method_name == "channels_invite":
-                    self.api_methods_to_call.remove(method(channel="C123", user="U123")["method"])
-                    await async_method(channel="C123", user="U123")
-                elif method_name == "channels_join":
-                    self.api_methods_to_call.remove(method(name="channel-name")["method"])
-                    await async_method(name="channel-name")
-                elif method_name == "channels_kick":
-                    self.api_methods_to_call.remove(method(channel="C123", user="U123")["method"])
-                    await async_method(channel="C123", user="U123")
-                elif method_name == "channels_leave":
-                    self.api_methods_to_call.remove(method(channel="C123")["method"])
-                    await async_method(channel="C123")
-                elif method_name == "channels_mark":
-                    self.api_methods_to_call.remove(method(channel="C123", ts="123.123")["method"])
-                    await async_method(channel="C123", ts="123.123")
-                elif method_name == "channels_rename":
-                    self.api_methods_to_call.remove(method(channel="C123", name="new-name")["method"])
-                    await async_method(channel="C123", name="new-name")
-                elif method_name == "channels_replies":
-                    self.api_methods_to_call.remove(method(channel="C123", thread_ts="123.123")["method"])
-                    await async_method(channel="C123", thread_ts="123.123")
-                elif method_name == "channels_setPurpose":
-                    self.api_methods_to_call.remove(method(channel="C123", purpose="The purpose")["method"])
-                    await async_method(channel="C123", purpose="The purpose")
-                elif method_name == "channels_setTopic":
-                    self.api_methods_to_call.remove(method(channel="C123", topic="The topic")["method"])
-                    await async_method(channel="C123", topic="The topic")
-                elif method_name == "channels_unarchive":
-                    self.api_methods_to_call.remove(method(channel="C123")["method"])
-                    await async_method(channel="C123")
-                elif method_name == "groups_archive":
-                    self.api_methods_to_call.remove(method(channel="G123")["method"])
-                    await async_method(channel="G123")
-                elif method_name == "groups_create":
-                    self.api_methods_to_call.remove(method(name="private-channel-name")["method"])
-                    await async_method(name="private-channel-name")
-                elif method_name == "groups_createChild":
-                    self.api_methods_to_call.remove(method(channel="G123")["method"])
-                    await async_method(channel="G123")
-                elif method_name == "groups_history":
-                    self.api_methods_to_call.remove(method(channel="G123")["method"])
-                    await async_method(channel="G123")
-                elif method_name == "groups_info":
-                    self.api_methods_to_call.remove(method(channel="G123")["method"])
-                    await async_method(channel="G123")
-                elif method_name == "groups_invite":
-                    self.api_methods_to_call.remove(method(channel="G123", user="U123")["method"])
-                    await async_method(channel="G123", user="U123")
-                elif method_name == "groups_kick":
-                    self.api_methods_to_call.remove(method(channel="G123", user="U123")["method"])
-                    await async_method(channel="G123", user="U123")
-                elif method_name == "groups_leave":
-                    self.api_methods_to_call.remove(method(channel="G123")["method"])
-                    await async_method(channel="G123")
-                elif method_name == "groups_mark":
-                    self.api_methods_to_call.remove(method(channel="C123", ts="123.123")["method"])
-                    await async_method(channel="C123", ts="123.123")
-                elif method_name == "groups_open":
-                    self.api_methods_to_call.remove(method(channel="G123")["method"])
-                    await async_method(channel="G123")
-                elif method_name == "groups_rename":
-                    self.api_methods_to_call.remove(method(channel="G123", name="new-name")["method"])
-                    await async_method(channel="G123", name="x")
-                elif method_name == "groups_replies":
-                    self.api_methods_to_call.remove(method(channel="G123", thread_ts="123.123")["method"])
-                    await async_method(channel="G123", thread_ts="x")
-                elif method_name == "groups_setPurpose":
-                    self.api_methods_to_call.remove(method(channel="G123", purpose="The purpose")["method"])
-                    await async_method(channel="G123", purpose="x")
-                elif method_name == "groups_setTopic":
-                    self.api_methods_to_call.remove(method(channel="G123", topic="The topic")["method"])
-                    await async_method(channel="G123", topic="x")
-                elif method_name == "groups_unarchive":
-                    self.api_methods_to_call.remove(method(channel="G123")["method"])
-                    await async_method(channel="G123")
-                elif method_name == "im_close":
-                    self.api_methods_to_call.remove(method(channel="D123")["method"])
-                    await async_method(channel="G123")
-                elif method_name == "im_history":
-                    self.api_methods_to_call.remove(method(channel="D123")["method"])
-                    await async_method(channel="D123")
-                elif method_name == "im_mark":
-                    self.api_methods_to_call.remove(method(channel="D123", ts="123.123")["method"])
-                    await async_method(channel="D123", ts="x")
-                elif method_name == "im_open":
-                    self.api_methods_to_call.remove(method(user="U123")["method"])
-                    await async_method(user="U123")
-                elif method_name == "im_replies":
-                    self.api_methods_to_call.remove(method(channel="D123", thread_ts="123.123")["method"])
-                    await async_method(channel="D123", thread_ts="x")
-                elif method_name == "mpim_close":
-                    self.api_methods_to_call.remove(method(channel="D123")["method"])
-                    await async_method(channel="D123")
-                elif method_name == "mpim_history":
-                    self.api_methods_to_call.remove(method(channel="D123")["method"])
-                    await async_method(channel="D123")
-                elif method_name == "mpim_mark":
-                    self.api_methods_to_call.remove(method(channel="D123", ts="123.123")["method"])
-                    await async_method(channel="D123", ts="x")
-                elif method_name == "mpim_open":
-                    self.api_methods_to_call.remove(method(users=["U123", "U234"])["method"])
-                    method(users="U123,U234")
-                    await async_method(users=["U123", "U234"])
-                elif method_name == "mpim_replies":
-                    self.api_methods_to_call.remove(method(channel="D123", thread_ts="123.123")["method"])
-                    await async_method(channel="D123", thread_ts="123.123")
-                elif method_name == "admin_conversations_restrictAccess_addGroup":
-                    self.api_methods_to_call.remove(method(channel_id="D123", group_id="G123")["method"])
-                    await async_method(channel_id="D123", group_id="G123")
-                elif method_name == "admin_conversations_restrictAccess_listGroups":
-                    self.api_methods_to_call.remove(method(channel_id="D123", group_id="G123")["method"])
-                    await async_method(channel_id="D123", group_id="G123")
-                elif method_name == "admin_conversations_restrictAccess_removeGroup":
-                    self.api_methods_to_call.remove(method(channel_id="D123", group_id="G123", team_id="T13")["method"])
-                    await async_method(channel_id="D123", group_id="G123", team_id="T123")
-                elif method_name == "admin_conversations_create":
-                    self.api_methods_to_call.remove(method(is_private=False, name="Foo", team_id="T123")["method"])
-                    await async_method(is_private=False, name="Foo", team_id="T123")
-                elif method_name == "admin_conversations_delete":
-                    self.api_methods_to_call.remove(method(channel_id="C123")["method"])
-                    await async_method(channel_id="C123")
-                elif method_name == "admin_conversations_invite":
-                    self.api_methods_to_call.remove(method(channel_id="C123", user_ids=["U123", "U456"])["method"])
-                    await async_method(channel_id="C123", user_ids=["U123", "U456"])
-                elif method_name == "admin_conversations_archive":
-                    self.api_methods_to_call.remove(method(channel_id="C123")["method"])
-                    await async_method(channel_id="C123")
-                elif method_name == "admin_conversations_unarchive":
-                    self.api_methods_to_call.remove(method(channel_id="C123")["method"])
-                    await async_method(channel_id="C123")
-                elif method_name == "admin_conversations_rename":
-                    self.api_methods_to_call.remove(method(channel_id="C123", name="Foo")["method"])
-                    await async_method(channel_id="C123", name="Foo")
-                elif method_name == "admin_conversations_search":
-                    self.api_methods_to_call.remove(method()["method"])
-                    await async_method()
-                elif method_name == "admin_conversations_convertToPrivate":
-                    self.api_methods_to_call.remove(method(channel_id="C123")["method"])
-                    await async_method(channel_id="C123")
-                elif method_name == "admin_conversations_setConversationPrefs":
-                    self.api_methods_to_call.remove(method(
-                        channel_id="C123",
-                        prefs={"who_can_post": "type:admin,user:U1234,subteam:S1234"})["method"])
-                    await async_method(
-                        channel_id="C123",
-                        prefs={"who_can_post": "type:admin,user:U1234,subteam:S1234"})
-                elif method_name == "admin_conversations_getConversationPrefs":
-                    self.api_methods_to_call.remove(method(channel_id="C123")["method"])
-                    await async_method(channel_id="C123")
-                elif method_name == "admin_conversations_setTeams":
-                    self.api_methods_to_call.remove(method(channel_id="C123")["method"])
-                    await async_method(channel_id="C123")
-                elif method_name == "admin_conversations_getTeams":
-                    self.api_methods_to_call.remove(method(channel_id="C123")["method"])
-                    await async_method(channel_id="C123")
-                elif method_name == "admin_conversations_disconnectShared":
-                    self.api_methods_to_call.remove(method(channel_id="C123")["method"])
-                    await async_method(channel_id="C123")
-                elif method_name == "admin_conversations_ekm_listOriginalConnectedChannelInfo":
-                    self.api_methods_to_call.remove(method()["method"])
-                    await async_method()
-                else:
-                    self.api_methods_to_call.remove(method(*{})["method"])
-                    await async_method(*{})
-            else:
-                # Verify if the expected method is supported
-                self.assertTrue(callable(method), f"{method_name} is not supported yet")
-
-        self.assertEqual(
-            self.api_methods_to_call, [], "All methods should be supported"
-        )
-=======
 # We no longer maintain this test.
-# Add new method tests to slack_sdk_tests_async/web/test_web_client_coverage.py
->>>>>>> 39411bd3
+# Add new method tests to slack_sdk_tests_async/web/test_web_client_coverage.py