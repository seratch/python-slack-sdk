--- conflicted
+++ resolved
@@ -116,12 +116,8 @@
 
                 if pattern == "html_response":
                     self.send_response(404)
-<<<<<<< HEAD
                     self.send_header("content-type", "text/html;charset=utf-8")
                     self.send_header("connection", "close")
-=======
-                    self.send_header("content-type", "text/html; charset=utf-8")
->>>>>>> 39411bd3
                     self.end_headers()
                     self.wfile.write(self.html_response_body.encode("utf-8"))
                     self.wfile.close()
