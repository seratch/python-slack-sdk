<<<<<<< HEAD
import copy
import logging
import warnings
from datetime import datetime
from typing import List, Optional, Set, Union

from . import (
    BaseObject,
    JsonObject,
    JsonValidator,
    show_unknown_key_warning,
)

ButtonStyles = {"danger", "primary"}
DynamicSelectElementTypes = {"channels", "conversations", "users"}


class Link(BaseObject):
    def __init__(self, *, url: str, text: str):
        """Base class used to generate links in Slack's not-quite Markdown, not quite HTML syntax
        https://api.slack.com/docs/message-formatting#linking_to_urls
        """
        self.url = url
        self.text = text

    def __str__(self):
        if self.text:
            separator = "|"
        else:
            separator = ""
        return f"<{self.url}{separator}{self.text}>"


class DateLink(Link):
    def __init__(
        self,
        *,
        date: Union[datetime, int],
        date_format: str,
        fallback: str,
        link: Optional[str] = None,
    ):
        """Text containing a date or time should display that date in the local timezone of the person seeing the text.
        https://api.slack.com/reference/surfaces/formatting#date-formatting
        """
        if isinstance(date, datetime):
            epoch = int(date.timestamp())
        else:
            epoch = date
        if link is not None:
            link = f"^{link}"
        else:
            link = ""
        super().__init__(url=f"!date^{epoch}^{date_format}{link}", text=fallback)


class ObjectLink(Link):
    prefix_mapping = {
        "C": "#",  # channel
        "G": "#",  # group message
        "U": "@",  # user
        "W": "@",  # workspace user (enterprise)
        "B": "@",  # bot user
        "S": "!subteam^",  # user groups, originally known as subteams
    }

    def __init__(self, *, object_id: str, text: str = ""):
        """Convenience class to create links to specific object types
        https://api.slack.com/reference/surfaces/formatting#linking-channels
        """
        prefix = self.prefix_mapping.get(object_id[0].upper(), "@")
        super().__init__(url=f"{prefix}{object_id}", text=text)


class ChannelLink(Link):
    def __init__(self):
        """Represents an @channel link, which notifies everyone present in this channel.
        https://api.slack.com/reference/surfaces/formatting
        """
        super().__init__(url="!channel", text="channel")


class HereLink(Link):
    def __init__(self):
        """Represents an @here link, which notifies all online users of this channel.
        https://api.slack.com/reference/surfaces/formatting
        """
        super().__init__(url="!here", text="here")


class EveryoneLink(Link):
    def __init__(self):
        """Represents an @everyone link, which notifies all users of this workspace.
        https://api.slack.com/reference/surfaces/formatting
        """
        super().__init__(url="!everyone", text="everyone")


class TextObject(JsonObject):
    attributes = {"text", "type", "emoji"}
    logger = logging.getLogger(__name__)

    @staticmethod
    def _subtype_warning():
        warnings.warn(
            "subtype is deprecated since slackclient 2.6.0, use type instead",
            DeprecationWarning,
        )

    @property
    def subtype(self) -> Optional[str]:
        return self.type

    @classmethod
    def parse(
        cls, text: Union[str, dict, "TextObject"], default_type: str = "mrkdwn"
    ) -> Optional["TextObject"]:
        if not text:  # skipcq: PYL-R1705
            return None
        elif isinstance(text, str):
            if default_type == PlainTextObject.type:  # skipcq: PYL-R1705
                return PlainTextObject.from_str(text)
            else:
                return MarkdownTextObject.from_str(text)
        elif isinstance(text, dict):
            d = copy.copy(text)
            t = d.pop("type")
            if t == PlainTextObject.type:  # skipcq: PYL-R1705
                return PlainTextObject(**d)
            else:
                return MarkdownTextObject(**d)
        elif isinstance(text, TextObject):
            return text
        else:
            cls.logger.warning(
                f"Unknown type ({type(text)}) detected when parsing a TextObject"
            )
            return None

    def __init__(
        self,
        text: str,
        type: Optional[str] = None,  # skipcq: PYL-W0622
        subtype: Optional[str] = None,
        emoji: Optional[bool] = None,
        **kwargs,
    ):
        """Super class for new text "objects" used in Block kit"""
        if subtype:
            self._subtype_warning()

        self.text = text
        self.type = type if type else subtype
        self.emoji = emoji


class PlainTextObject(TextObject):
    type = "plain_text"

    @property
    def attributes(self) -> Set[str]:
        return super().attributes.union({"emoji"})

    def __init__(self, *, text: str, emoji: Optional[bool] = None):
        """A plain text object, meaning markdown characters will not be parsed as
        formatting information.
        https://api.slack.com/reference/block-kit/composition-objects#text
        """
        super().__init__(text=text, type=self.type)
        self.emoji = emoji

    @staticmethod
    def from_str(text: str) -> "PlainTextObject":
        return PlainTextObject(text=text, emoji=True)

    @staticmethod
    def direct_from_string(text: str) -> dict:
        """Transforms a string into the required object shape to act as a PlainTextObject"""
        return PlainTextObject.from_str(text).to_dict()


class MarkdownTextObject(TextObject):
    type = "mrkdwn"

    @property
    def attributes(self) -> Set[str]:
        return super().attributes.union({"verbatim"})

    def __init__(self, *, text: str, verbatim: Optional[bool] = None):
        """A Markdown text object, meaning markdown characters will be parsed as
        formatting information.
        https://api.slack.com/reference/block-kit/composition-objects#text
        """
        super().__init__(text=text, type=self.type)
        self.verbatim = verbatim

    @staticmethod
    def from_str(text: str) -> "MarkdownTextObject":
        """Transforms a string into the required object shape to act as a MarkdownTextObject"""
        return MarkdownTextObject(text=text)

    @staticmethod
    def direct_from_string(text: str) -> dict:
        """Transforms a string into the required object shape to act as a MarkdownTextObject"""
        return MarkdownTextObject.from_str(text).to_dict()

    @staticmethod
    def from_link(link: Link, title: str = "") -> "MarkdownTextObject":
        """Transform a Link object directly into the required object shape to act as a MarkdownTextObject"""
        if title:
            title = f": {title}"
        return MarkdownTextObject(text=f"{link}{title}")

    @staticmethod
    def direct_from_link(link: Link, title: str = "") -> dict:
        """Transform a Link object directly into the required object shape to act as a MarkdownTextObject"""
        return MarkdownTextObject.from_link(link, title).to_dict()


class ConfirmObject(JsonObject):
    attributes = {}  # no attributes because to_dict has unique implementations

    title_max_length = 100
    text_max_length = 300
    confirm_max_length = 30
    deny_max_length = 30

    @classmethod
    def parse(cls, confirm: Union["ConfirmObject", dict]):  # skipcq: PYL-R1710
        if confirm:
            if isinstance(confirm, ConfirmObject):  # skipcq: PYL-R1705
                return confirm
            elif isinstance(confirm, dict):
                return ConfirmObject(**confirm)
            else:
                return None

    def __init__(
        self,
        *,
        title: Union[str, dict, PlainTextObject],
        text: Union[str, dict, TextObject],
        confirm: Union[str, dict, PlainTextObject] = "Yes",
        deny: Union[str, dict, PlainTextObject] = "No",
        style: str = None,
    ):
        """
        An object that defines a dialog that provides a confirmation step to any
        interactive element. This dialog will ask the user to confirm their action by
        offering a confirm and deny button.
        https://api.slack.com/reference/block-kit/composition-objects#confirm
        """
        self._title = TextObject.parse(title, default_type=PlainTextObject.type)
        self._text = TextObject.parse(text, default_type=MarkdownTextObject.type)
        self._confirm = TextObject.parse(confirm, default_type=PlainTextObject.type)
        self._deny = TextObject.parse(deny, default_type=PlainTextObject.type)
        self._style = style

        # for backward-compatibility with version 2.0-2.5, the following fields return str values
        self.title = self._title.text if self._title else None
        self.text = self._text.text if self._text else None
        self.confirm = self._confirm.text if self._confirm else None
        self.deny = self._deny.text if self._deny else None
        self.style = self._style

    @JsonValidator(f"title attribute cannot exceed {title_max_length} characters")
    def title_length(self):
        return self._title is None or len(self._title.text) <= self.title_max_length

    @JsonValidator(f"text attribute cannot exceed {text_max_length} characters")
    def text_length(self):
        return self._text is None or len(self._text.text) <= self.text_max_length

    @JsonValidator(f"confirm attribute cannot exceed {confirm_max_length} characters")
    def confirm_length(self):
        return (
            self._confirm is None or len(self._confirm.text) <= self.confirm_max_length
        )

    @JsonValidator(f"deny attribute cannot exceed {deny_max_length} characters")
    def deny_length(self):
        return self._deny is None or len(self._deny.text) <= self.deny_max_length

    @JsonValidator('style for confirm must be either "primary" or "danger"')
    def _validate_confirm_style(self):
        return self._style is None or self._style in ["primary", "danger"]

    def to_dict(self, option_type: str = "block") -> dict:  # skipcq: PYL-W0221
        if option_type == "action":  # skipcq: PYL-R1705
            # deliberately skipping JSON validators here - can't find documentation
            # on actual limits here
            json = {
                "ok_text": self._confirm.text
                if self._confirm and self._confirm.text != "Yes"
                else "Okay",
                "dismiss_text": self._deny.text
                if self._deny and self._deny.text != "No"
                else "Cancel",
            }
            if self._title:
                json["title"] = self._title.text
            if self._text:
                json["text"] = self._text.text
            return json

        else:
            self.validate_json()
            json = {}
            if self._title:
                json["title"] = self._title.to_dict()
            if self._text:
                json["text"] = self._text.to_dict()
            if self._confirm:
                json["confirm"] = self._confirm.to_dict()
            if self._deny:
                json["deny"] = self._deny.to_dict()
            if self._style:
                json["style"] = self._style
            return json


class Option(JsonObject):
    """Option object used in dialogs, legacy message actions, and blocks
    JSON must be retrieved with an explicit option_type - the Slack API has
    different required formats in different situations
    """

    attributes = {}  # no attributes because to_dict has unique implementations
    logger = logging.getLogger(__name__)

    label_max_length = 75
    value_max_length = 75

    def __init__(
        self,
        *,
        value: str,
        label: Optional[str] = None,
        text: Optional[Union[str, dict, TextObject]] = None,  # Block Kit
        description: Optional[str] = None,
        url: Optional[str] = None,
        **others: dict,
    ):
        """
        An object that represents a single selectable item in a block element (
        SelectElement, OverflowMenuElement) or dialog element
        (StaticDialogSelectElement)

        Blocks:
        https://api.slack.com/reference/messaging/composition-objects#option

        Dialogs:
        https://api.slack.com/dialogs#select_elements

        Legacy interactive attachments:
        https://api.slack.com/docs/interactive-message-field-guide#option_fields

        Args:
            label: A short, user-facing string to label this option to users.
                Cannot exceed 75 characters.
            value: A short string that identifies this particular option to your
                application. It will be part of the payload when this option is selected
                . Cannot exceed 75 characters.
            description: A user-facing string that provides more details about
                this option. Only supported in legacy message actions, not in blocks or
                dialogs.
        """
        if text:
            self._text: Optional[TextObject] = TextObject.parse(text)
            self._label: Optional[str] = None
        else:
            self._text: Optional[TextObject] = None
            self._label: Optional[str] = label

        # for backward-compatibility with version 2.0-2.5, the following fields return str values
        self.text: Optional[str] = self._text.text if self._text else None
        self.label: Optional[str] = self._label

        self.value: str = value
        self.description: Optional[str] = description
        # A URL to load in the user's browser when the option is clicked.
        # The url attribute is only available in overflow menus.
        # Maximum length for this field is 3000 characters.
        # If you're using url, you'll still receive an interaction payload
        # and will need to send an acknowledgement response.
        self.url: Optional[str] = url
        show_unknown_key_warning(self, others)

    @JsonValidator(f"label attribute cannot exceed {label_max_length} characters")
    def _validate_label_length(self):
        return self._label is None or len(self._label) <= self.label_max_length

    @JsonValidator(f"text attribute cannot exceed {label_max_length} characters")
    def _validate_text_length(self):
        return (
            self._text is None
            or self._text.text is None
            or len(self._text.text) <= self.label_max_length
        )

    @JsonValidator(f"value attribute cannot exceed {value_max_length} characters")
    def _validate_value_length(self):
        return len(self.value) <= self.value_max_length

    @classmethod
    def parse_all(
        cls, options: Optional[List[Union[dict, "Option"]]]
    ) -> List["Option"]:
        if options is None:
            return None
        option_objects: List[Option] = []
        for o in options:
            if isinstance(o, dict):
                d = copy.copy(o)
                option_objects.append(Option(**d))
            elif isinstance(o, Option):
                option_objects.append(o)
            else:
                cls.logger.warning(f"Unknown option object detected and skipped ({o})")
        return option_objects

    def to_dict(self, option_type: str = "block") -> dict:  # skipcq: PYL-W0221
        """
        Different parent classes must call this with a valid value from OptionTypes -
        either "dialog", "action", or "block", so that JSON is returned in the
        correct shape.
        """
        self.validate_json()
        if option_type == "dialog":  # skipcq: PYL-R1705
            return {"label": self.label, "value": self.value}
        elif option_type == "action":
            json = {"text": self.label, "value": self.value}
            if self.description is not None:
                json["description"] = self.description
            return json
        else:  # if option_type == "block"; this should be the most common case
            text: TextObject = self._text or PlainTextObject.from_str(self.label)
            json: dict = {
                "text": text.to_dict(),
                "value": self.value,
            }
            if self.description:
                json["description"] = self.description
            if self.url:
                json["url"] = self.url
            return json

    @staticmethod
    def from_single_value(value_and_label: str):
        """Creates a simple Option instance with the same value and label"""
        return Option(value=value_and_label, label=value_and_label)


class OptionGroup(JsonObject):
    """
    JSON must be retrieved with an explicit option_type - the Slack API has
    different required formats in different situations
    """

    attributes = {}  # no attributes because to_dict has unique implementations
    label_max_length = 75
    options_max_length = 100
    logger = logging.getLogger(__name__)

    def __init__(
        self,
        *,
        label: Optional[Union[str, dict, TextObject]] = None,
        options: List[Union[dict, Option]],
        **others: dict,
    ):
        """
        Create a group of Option objects - pass in a label (that will be part of the
        UI) and a list of Option objects.

        Blocks:
        https://api.slack.com/reference/messaging/composition-objects#option-group

        Dialogs:
        https://api.slack.com/dialogs#select_elements

        Legacy interactive attachments:
        https://api.slack.com/docs/interactive-message-field-guide#option_groups_to_place_within_message_menu_actions

        Args:
            label: Text to display at the top of this group of options.
            options: A list of no more than 100 Option objects.
        """  # noqa prevent flake8 blowing up on the long URL
        # default_type=PlainTextObject.type is for backward-compatibility
        self._label: Optional[TextObject] = TextObject.parse(
            label, default_type=PlainTextObject.type
        )
        self.label: Optional[str] = self._label.text if self._label else None
        self.options = Option.parse_all(options)  # compatible with version 2.5
        show_unknown_key_warning(self, others)

    @JsonValidator(f"label attribute cannot exceed {label_max_length} characters")
    def _validate_label_length(self):
        return self.label is None or len(self.label) <= self.label_max_length

    @JsonValidator(f"options attribute cannot exceed {options_max_length} elements")
    def _validate_options_length(self):
        return self.options is None or len(self.options) <= self.options_max_length

    @classmethod
    def parse_all(
        cls, option_groups: Optional[List[Union[dict, "OptionGroup"]]]
    ) -> Optional[List["OptionGroup"]]:
        if option_groups is None:
            return None
        option_group_objects = []
        for o in option_groups:
            if isinstance(o, dict):
                d = copy.copy(o)
                option_group_objects.append(OptionGroup(**d))
            elif isinstance(o, OptionGroup):
                option_group_objects.append(o)
            else:
                cls.logger.warning(
                    f"Unknown option group object detected and skipped ({o})"
                )
        return option_group_objects

    def to_dict(self, option_type: str = "block") -> dict:  # skipcq: PYL-W0221
        self.validate_json()
        dict_options = [o.to_dict(option_type) for o in self.options]
        if option_type == "dialog":  # skipcq: PYL-R1705
            return {
                "label": self.label,
                "options": dict_options,
            }
        elif option_type == "action":
            return {
                "text": self.label,
                "options": dict_options,
            }
        else:  # if option_type == "block"; this should be the most common case
            dict_label: dict = self._label.to_dict()
            return {
                "label": dict_label,
                "options": dict_options,
            }


class DispatchActionConfig(JsonObject):
    attributes = {"trigger_actions_on"}

    @classmethod
    def parse(cls, config: Union["DispatchActionConfig", dict]):
        if config:
            if isinstance(config, DispatchActionConfig):  # skipcq: PYL-R1705
                return config
            elif isinstance(config, dict):
                return DispatchActionConfig(**config)
            else:
                # Not yet implemented: show some warning here
                return None
        return None

    def __init__(
        self, *, trigger_actions_on: Optional[list] = None,
    ):
        """
        Determines when a plain-text input element will return a block_actions interaction payload.
        https://api.slack.com/reference/block-kit/composition-objects#dispatch_action_config
        """
        self._trigger_actions_on = trigger_actions_on or []

    def to_dict(self) -> dict:  # skipcq: PYL-W0221
        self.validate_json()
        json = {}
        if self._trigger_actions_on:
            json["trigger_actions_on"] = self._trigger_actions_on
        return json
=======
from slack_sdk.models.blocks import ButtonStyles  # noqa
from slack_sdk.models.blocks import ConfirmObject  # noqa
from slack_sdk.models.blocks import DynamicSelectElementTypes  # noqa
from slack_sdk.models.blocks import MarkdownTextObject  # noqa
from slack_sdk.models.blocks import Option  # noqa
from slack_sdk.models.blocks import OptionGroup  # noqa
from slack_sdk.models.blocks import PlainTextObject  # noqa
from slack_sdk.models.blocks import TextObject  # noqa
from slack_sdk.models.messages import ChannelLink  # noqa
from slack_sdk.models.messages import DateLink  # noqa
from slack_sdk.models.messages import EveryoneLink  # noqa
from slack_sdk.models.messages import HereLink  # noqa
from slack_sdk.models.messages import Link  # noqa
from slack_sdk.models.messages import ObjectLink  # noqa


from slack import deprecation

deprecation.show_message(__name__, "slack_sdk.models.blocks/messages")
>>>>>>> 39411bd3
<|MERGE_RESOLUTION|>--- conflicted
+++ resolved
@@ -1,579 +1,3 @@
-<<<<<<< HEAD
-import copy
-import logging
-import warnings
-from datetime import datetime
-from typing import List, Optional, Set, Union
-
-from . import (
-    BaseObject,
-    JsonObject,
-    JsonValidator,
-    show_unknown_key_warning,
-)
-
-ButtonStyles = {"danger", "primary"}
-DynamicSelectElementTypes = {"channels", "conversations", "users"}
-
-
-class Link(BaseObject):
-    def __init__(self, *, url: str, text: str):
-        """Base class used to generate links in Slack's not-quite Markdown, not quite HTML syntax
-        https://api.slack.com/docs/message-formatting#linking_to_urls
-        """
-        self.url = url
-        self.text = text
-
-    def __str__(self):
-        if self.text:
-            separator = "|"
-        else:
-            separator = ""
-        return f"<{self.url}{separator}{self.text}>"
-
-
-class DateLink(Link):
-    def __init__(
-        self,
-        *,
-        date: Union[datetime, int],
-        date_format: str,
-        fallback: str,
-        link: Optional[str] = None,
-    ):
-        """Text containing a date or time should display that date in the local timezone of the person seeing the text.
-        https://api.slack.com/reference/surfaces/formatting#date-formatting
-        """
-        if isinstance(date, datetime):
-            epoch = int(date.timestamp())
-        else:
-            epoch = date
-        if link is not None:
-            link = f"^{link}"
-        else:
-            link = ""
-        super().__init__(url=f"!date^{epoch}^{date_format}{link}", text=fallback)
-
-
-class ObjectLink(Link):
-    prefix_mapping = {
-        "C": "#",  # channel
-        "G": "#",  # group message
-        "U": "@",  # user
-        "W": "@",  # workspace user (enterprise)
-        "B": "@",  # bot user
-        "S": "!subteam^",  # user groups, originally known as subteams
-    }
-
-    def __init__(self, *, object_id: str, text: str = ""):
-        """Convenience class to create links to specific object types
-        https://api.slack.com/reference/surfaces/formatting#linking-channels
-        """
-        prefix = self.prefix_mapping.get(object_id[0].upper(), "@")
-        super().__init__(url=f"{prefix}{object_id}", text=text)
-
-
-class ChannelLink(Link):
-    def __init__(self):
-        """Represents an @channel link, which notifies everyone present in this channel.
-        https://api.slack.com/reference/surfaces/formatting
-        """
-        super().__init__(url="!channel", text="channel")
-
-
-class HereLink(Link):
-    def __init__(self):
-        """Represents an @here link, which notifies all online users of this channel.
-        https://api.slack.com/reference/surfaces/formatting
-        """
-        super().__init__(url="!here", text="here")
-
-
-class EveryoneLink(Link):
-    def __init__(self):
-        """Represents an @everyone link, which notifies all users of this workspace.
-        https://api.slack.com/reference/surfaces/formatting
-        """
-        super().__init__(url="!everyone", text="everyone")
-
-
-class TextObject(JsonObject):
-    attributes = {"text", "type", "emoji"}
-    logger = logging.getLogger(__name__)
-
-    @staticmethod
-    def _subtype_warning():
-        warnings.warn(
-            "subtype is deprecated since slackclient 2.6.0, use type instead",
-            DeprecationWarning,
-        )
-
-    @property
-    def subtype(self) -> Optional[str]:
-        return self.type
-
-    @classmethod
-    def parse(
-        cls, text: Union[str, dict, "TextObject"], default_type: str = "mrkdwn"
-    ) -> Optional["TextObject"]:
-        if not text:  # skipcq: PYL-R1705
-            return None
-        elif isinstance(text, str):
-            if default_type == PlainTextObject.type:  # skipcq: PYL-R1705
-                return PlainTextObject.from_str(text)
-            else:
-                return MarkdownTextObject.from_str(text)
-        elif isinstance(text, dict):
-            d = copy.copy(text)
-            t = d.pop("type")
-            if t == PlainTextObject.type:  # skipcq: PYL-R1705
-                return PlainTextObject(**d)
-            else:
-                return MarkdownTextObject(**d)
-        elif isinstance(text, TextObject):
-            return text
-        else:
-            cls.logger.warning(
-                f"Unknown type ({type(text)}) detected when parsing a TextObject"
-            )
-            return None
-
-    def __init__(
-        self,
-        text: str,
-        type: Optional[str] = None,  # skipcq: PYL-W0622
-        subtype: Optional[str] = None,
-        emoji: Optional[bool] = None,
-        **kwargs,
-    ):
-        """Super class for new text "objects" used in Block kit"""
-        if subtype:
-            self._subtype_warning()
-
-        self.text = text
-        self.type = type if type else subtype
-        self.emoji = emoji
-
-
-class PlainTextObject(TextObject):
-    type = "plain_text"
-
-    @property
-    def attributes(self) -> Set[str]:
-        return super().attributes.union({"emoji"})
-
-    def __init__(self, *, text: str, emoji: Optional[bool] = None):
-        """A plain text object, meaning markdown characters will not be parsed as
-        formatting information.
-        https://api.slack.com/reference/block-kit/composition-objects#text
-        """
-        super().__init__(text=text, type=self.type)
-        self.emoji = emoji
-
-    @staticmethod
-    def from_str(text: str) -> "PlainTextObject":
-        return PlainTextObject(text=text, emoji=True)
-
-    @staticmethod
-    def direct_from_string(text: str) -> dict:
-        """Transforms a string into the required object shape to act as a PlainTextObject"""
-        return PlainTextObject.from_str(text).to_dict()
-
-
-class MarkdownTextObject(TextObject):
-    type = "mrkdwn"
-
-    @property
-    def attributes(self) -> Set[str]:
-        return super().attributes.union({"verbatim"})
-
-    def __init__(self, *, text: str, verbatim: Optional[bool] = None):
-        """A Markdown text object, meaning markdown characters will be parsed as
-        formatting information.
-        https://api.slack.com/reference/block-kit/composition-objects#text
-        """
-        super().__init__(text=text, type=self.type)
-        self.verbatim = verbatim
-
-    @staticmethod
-    def from_str(text: str) -> "MarkdownTextObject":
-        """Transforms a string into the required object shape to act as a MarkdownTextObject"""
-        return MarkdownTextObject(text=text)
-
-    @staticmethod
-    def direct_from_string(text: str) -> dict:
-        """Transforms a string into the required object shape to act as a MarkdownTextObject"""
-        return MarkdownTextObject.from_str(text).to_dict()
-
-    @staticmethod
-    def from_link(link: Link, title: str = "") -> "MarkdownTextObject":
-        """Transform a Link object directly into the required object shape to act as a MarkdownTextObject"""
-        if title:
-            title = f": {title}"
-        return MarkdownTextObject(text=f"{link}{title}")
-
-    @staticmethod
-    def direct_from_link(link: Link, title: str = "") -> dict:
-        """Transform a Link object directly into the required object shape to act as a MarkdownTextObject"""
-        return MarkdownTextObject.from_link(link, title).to_dict()
-
-
-class ConfirmObject(JsonObject):
-    attributes = {}  # no attributes because to_dict has unique implementations
-
-    title_max_length = 100
-    text_max_length = 300
-    confirm_max_length = 30
-    deny_max_length = 30
-
-    @classmethod
-    def parse(cls, confirm: Union["ConfirmObject", dict]):  # skipcq: PYL-R1710
-        if confirm:
-            if isinstance(confirm, ConfirmObject):  # skipcq: PYL-R1705
-                return confirm
-            elif isinstance(confirm, dict):
-                return ConfirmObject(**confirm)
-            else:
-                return None
-
-    def __init__(
-        self,
-        *,
-        title: Union[str, dict, PlainTextObject],
-        text: Union[str, dict, TextObject],
-        confirm: Union[str, dict, PlainTextObject] = "Yes",
-        deny: Union[str, dict, PlainTextObject] = "No",
-        style: str = None,
-    ):
-        """
-        An object that defines a dialog that provides a confirmation step to any
-        interactive element. This dialog will ask the user to confirm their action by
-        offering a confirm and deny button.
-        https://api.slack.com/reference/block-kit/composition-objects#confirm
-        """
-        self._title = TextObject.parse(title, default_type=PlainTextObject.type)
-        self._text = TextObject.parse(text, default_type=MarkdownTextObject.type)
-        self._confirm = TextObject.parse(confirm, default_type=PlainTextObject.type)
-        self._deny = TextObject.parse(deny, default_type=PlainTextObject.type)
-        self._style = style
-
-        # for backward-compatibility with version 2.0-2.5, the following fields return str values
-        self.title = self._title.text if self._title else None
-        self.text = self._text.text if self._text else None
-        self.confirm = self._confirm.text if self._confirm else None
-        self.deny = self._deny.text if self._deny else None
-        self.style = self._style
-
-    @JsonValidator(f"title attribute cannot exceed {title_max_length} characters")
-    def title_length(self):
-        return self._title is None or len(self._title.text) <= self.title_max_length
-
-    @JsonValidator(f"text attribute cannot exceed {text_max_length} characters")
-    def text_length(self):
-        return self._text is None or len(self._text.text) <= self.text_max_length
-
-    @JsonValidator(f"confirm attribute cannot exceed {confirm_max_length} characters")
-    def confirm_length(self):
-        return (
-            self._confirm is None or len(self._confirm.text) <= self.confirm_max_length
-        )
-
-    @JsonValidator(f"deny attribute cannot exceed {deny_max_length} characters")
-    def deny_length(self):
-        return self._deny is None or len(self._deny.text) <= self.deny_max_length
-
-    @JsonValidator('style for confirm must be either "primary" or "danger"')
-    def _validate_confirm_style(self):
-        return self._style is None or self._style in ["primary", "danger"]
-
-    def to_dict(self, option_type: str = "block") -> dict:  # skipcq: PYL-W0221
-        if option_type == "action":  # skipcq: PYL-R1705
-            # deliberately skipping JSON validators here - can't find documentation
-            # on actual limits here
-            json = {
-                "ok_text": self._confirm.text
-                if self._confirm and self._confirm.text != "Yes"
-                else "Okay",
-                "dismiss_text": self._deny.text
-                if self._deny and self._deny.text != "No"
-                else "Cancel",
-            }
-            if self._title:
-                json["title"] = self._title.text
-            if self._text:
-                json["text"] = self._text.text
-            return json
-
-        else:
-            self.validate_json()
-            json = {}
-            if self._title:
-                json["title"] = self._title.to_dict()
-            if self._text:
-                json["text"] = self._text.to_dict()
-            if self._confirm:
-                json["confirm"] = self._confirm.to_dict()
-            if self._deny:
-                json["deny"] = self._deny.to_dict()
-            if self._style:
-                json["style"] = self._style
-            return json
-
-
-class Option(JsonObject):
-    """Option object used in dialogs, legacy message actions, and blocks
-    JSON must be retrieved with an explicit option_type - the Slack API has
-    different required formats in different situations
-    """
-
-    attributes = {}  # no attributes because to_dict has unique implementations
-    logger = logging.getLogger(__name__)
-
-    label_max_length = 75
-    value_max_length = 75
-
-    def __init__(
-        self,
-        *,
-        value: str,
-        label: Optional[str] = None,
-        text: Optional[Union[str, dict, TextObject]] = None,  # Block Kit
-        description: Optional[str] = None,
-        url: Optional[str] = None,
-        **others: dict,
-    ):
-        """
-        An object that represents a single selectable item in a block element (
-        SelectElement, OverflowMenuElement) or dialog element
-        (StaticDialogSelectElement)
-
-        Blocks:
-        https://api.slack.com/reference/messaging/composition-objects#option
-
-        Dialogs:
-        https://api.slack.com/dialogs#select_elements
-
-        Legacy interactive attachments:
-        https://api.slack.com/docs/interactive-message-field-guide#option_fields
-
-        Args:
-            label: A short, user-facing string to label this option to users.
-                Cannot exceed 75 characters.
-            value: A short string that identifies this particular option to your
-                application. It will be part of the payload when this option is selected
-                . Cannot exceed 75 characters.
-            description: A user-facing string that provides more details about
-                this option. Only supported in legacy message actions, not in blocks or
-                dialogs.
-        """
-        if text:
-            self._text: Optional[TextObject] = TextObject.parse(text)
-            self._label: Optional[str] = None
-        else:
-            self._text: Optional[TextObject] = None
-            self._label: Optional[str] = label
-
-        # for backward-compatibility with version 2.0-2.5, the following fields return str values
-        self.text: Optional[str] = self._text.text if self._text else None
-        self.label: Optional[str] = self._label
-
-        self.value: str = value
-        self.description: Optional[str] = description
-        # A URL to load in the user's browser when the option is clicked.
-        # The url attribute is only available in overflow menus.
-        # Maximum length for this field is 3000 characters.
-        # If you're using url, you'll still receive an interaction payload
-        # and will need to send an acknowledgement response.
-        self.url: Optional[str] = url
-        show_unknown_key_warning(self, others)
-
-    @JsonValidator(f"label attribute cannot exceed {label_max_length} characters")
-    def _validate_label_length(self):
-        return self._label is None or len(self._label) <= self.label_max_length
-
-    @JsonValidator(f"text attribute cannot exceed {label_max_length} characters")
-    def _validate_text_length(self):
-        return (
-            self._text is None
-            or self._text.text is None
-            or len(self._text.text) <= self.label_max_length
-        )
-
-    @JsonValidator(f"value attribute cannot exceed {value_max_length} characters")
-    def _validate_value_length(self):
-        return len(self.value) <= self.value_max_length
-
-    @classmethod
-    def parse_all(
-        cls, options: Optional[List[Union[dict, "Option"]]]
-    ) -> List["Option"]:
-        if options is None:
-            return None
-        option_objects: List[Option] = []
-        for o in options:
-            if isinstance(o, dict):
-                d = copy.copy(o)
-                option_objects.append(Option(**d))
-            elif isinstance(o, Option):
-                option_objects.append(o)
-            else:
-                cls.logger.warning(f"Unknown option object detected and skipped ({o})")
-        return option_objects
-
-    def to_dict(self, option_type: str = "block") -> dict:  # skipcq: PYL-W0221
-        """
-        Different parent classes must call this with a valid value from OptionTypes -
-        either "dialog", "action", or "block", so that JSON is returned in the
-        correct shape.
-        """
-        self.validate_json()
-        if option_type == "dialog":  # skipcq: PYL-R1705
-            return {"label": self.label, "value": self.value}
-        elif option_type == "action":
-            json = {"text": self.label, "value": self.value}
-            if self.description is not None:
-                json["description"] = self.description
-            return json
-        else:  # if option_type == "block"; this should be the most common case
-            text: TextObject = self._text or PlainTextObject.from_str(self.label)
-            json: dict = {
-                "text": text.to_dict(),
-                "value": self.value,
-            }
-            if self.description:
-                json["description"] = self.description
-            if self.url:
-                json["url"] = self.url
-            return json
-
-    @staticmethod
-    def from_single_value(value_and_label: str):
-        """Creates a simple Option instance with the same value and label"""
-        return Option(value=value_and_label, label=value_and_label)
-
-
-class OptionGroup(JsonObject):
-    """
-    JSON must be retrieved with an explicit option_type - the Slack API has
-    different required formats in different situations
-    """
-
-    attributes = {}  # no attributes because to_dict has unique implementations
-    label_max_length = 75
-    options_max_length = 100
-    logger = logging.getLogger(__name__)
-
-    def __init__(
-        self,
-        *,
-        label: Optional[Union[str, dict, TextObject]] = None,
-        options: List[Union[dict, Option]],
-        **others: dict,
-    ):
-        """
-        Create a group of Option objects - pass in a label (that will be part of the
-        UI) and a list of Option objects.
-
-        Blocks:
-        https://api.slack.com/reference/messaging/composition-objects#option-group
-
-        Dialogs:
-        https://api.slack.com/dialogs#select_elements
-
-        Legacy interactive attachments:
-        https://api.slack.com/docs/interactive-message-field-guide#option_groups_to_place_within_message_menu_actions
-
-        Args:
-            label: Text to display at the top of this group of options.
-            options: A list of no more than 100 Option objects.
-        """  # noqa prevent flake8 blowing up on the long URL
-        # default_type=PlainTextObject.type is for backward-compatibility
-        self._label: Optional[TextObject] = TextObject.parse(
-            label, default_type=PlainTextObject.type
-        )
-        self.label: Optional[str] = self._label.text if self._label else None
-        self.options = Option.parse_all(options)  # compatible with version 2.5
-        show_unknown_key_warning(self, others)
-
-    @JsonValidator(f"label attribute cannot exceed {label_max_length} characters")
-    def _validate_label_length(self):
-        return self.label is None or len(self.label) <= self.label_max_length
-
-    @JsonValidator(f"options attribute cannot exceed {options_max_length} elements")
-    def _validate_options_length(self):
-        return self.options is None or len(self.options) <= self.options_max_length
-
-    @classmethod
-    def parse_all(
-        cls, option_groups: Optional[List[Union[dict, "OptionGroup"]]]
-    ) -> Optional[List["OptionGroup"]]:
-        if option_groups is None:
-            return None
-        option_group_objects = []
-        for o in option_groups:
-            if isinstance(o, dict):
-                d = copy.copy(o)
-                option_group_objects.append(OptionGroup(**d))
-            elif isinstance(o, OptionGroup):
-                option_group_objects.append(o)
-            else:
-                cls.logger.warning(
-                    f"Unknown option group object detected and skipped ({o})"
-                )
-        return option_group_objects
-
-    def to_dict(self, option_type: str = "block") -> dict:  # skipcq: PYL-W0221
-        self.validate_json()
-        dict_options = [o.to_dict(option_type) for o in self.options]
-        if option_type == "dialog":  # skipcq: PYL-R1705
-            return {
-                "label": self.label,
-                "options": dict_options,
-            }
-        elif option_type == "action":
-            return {
-                "text": self.label,
-                "options": dict_options,
-            }
-        else:  # if option_type == "block"; this should be the most common case
-            dict_label: dict = self._label.to_dict()
-            return {
-                "label": dict_label,
-                "options": dict_options,
-            }
-
-
-class DispatchActionConfig(JsonObject):
-    attributes = {"trigger_actions_on"}
-
-    @classmethod
-    def parse(cls, config: Union["DispatchActionConfig", dict]):
-        if config:
-            if isinstance(config, DispatchActionConfig):  # skipcq: PYL-R1705
-                return config
-            elif isinstance(config, dict):
-                return DispatchActionConfig(**config)
-            else:
-                # Not yet implemented: show some warning here
-                return None
-        return None
-
-    def __init__(
-        self, *, trigger_actions_on: Optional[list] = None,
-    ):
-        """
-        Determines when a plain-text input element will return a block_actions interaction payload.
-        https://api.slack.com/reference/block-kit/composition-objects#dispatch_action_config
-        """
-        self._trigger_actions_on = trigger_actions_on or []
-
-    def to_dict(self) -> dict:  # skipcq: PYL-W0221
-        self.validate_json()
-        json = {}
-        if self._trigger_actions_on:
-            json["trigger_actions_on"] = self._trigger_actions_on
-        return json
-=======
 from slack_sdk.models.blocks import ButtonStyles  # noqa
 from slack_sdk.models.blocks import ConfirmObject  # noqa
 from slack_sdk.models.blocks import DynamicSelectElementTypes  # noqa
@@ -592,5 +16,4 @@
 
 from slack import deprecation
 
-deprecation.show_message(__name__, "slack_sdk.models.blocks/messages")
->>>>>>> 39411bd3
+deprecation.show_message(__name__, "slack_sdk.models.blocks/messages")