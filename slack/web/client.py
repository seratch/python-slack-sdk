--- conflicted
+++ resolved
@@ -1,2410 +1,4 @@
 from slack import deprecation
 from slack_sdk.web.legacy_client import LegacyWebClient as WebClient  # noqa
 
-<<<<<<< HEAD
-import slack.errors as e
-from slack.web.base_client import BaseClient, SlackResponse
-from slack.web.classes.views import View
-from slack.web.internal_utils import _parse_web_class_objects, _update_call_participants
-
-
-class WebClient(BaseClient):
-    """A WebClient allows apps to communicate with the Slack Platform's Web API.
-
-    The Slack Web API is an interface for querying information from
-    and enacting change in a Slack workspace.
-
-    This client handles constructing and sending HTTP requests to Slack
-    as well as parsing any responses received into a `SlackResponse`.
-
-    Attributes:
-        token (str): A string specifying an xoxp or xoxb token.
-        use_session (bool): An boolean specifying if the client
-            should take advantage of connection pooling.
-            Default is True.
-        base_url (str): A string representing the Slack API base URL.
-            Default is 'https://www.slack.com/api/'
-        timeout (int): The maximum number of seconds the client will wait
-            to connect and receive a response from Slack.
-            Default is 30 seconds.
-
-    Methods:
-        api_call: Constructs a request and executes the API call to Slack.
-
-    Example of recommended usage:
-    ```python
-        import os
-        import slack
-
-        client = slack.WebClient(token=os.environ['SLACK_API_TOKEN'])
-        response = client.chat_postMessage(
-            channel='#random',
-            text="Hello world!")
-        assert response["ok"]
-        assert response["message"]["text"] == "Hello world!"
-    ```
-
-    Example manually creating an API request:
-    ```python
-        import os
-        import slack
-
-        client = slack.WebClient(token=os.environ['SLACK_API_TOKEN'])
-        response = client.api_call(
-            api_method='chat.postMessage',
-            json={'channel': '#random','text': "Hello world!"}
-        )
-        assert response["ok"]
-        assert response["message"]["text"] == "Hello world!"
-    ```
-
-    Note:
-        Any attributes or methods prefixed with _underscores are
-        intended to be "private" internal use only. They may be changed or
-        removed at anytime.
-    """
-
-    def admin_apps_approve(
-        self, *, app_id: str = None, request_id: str = None, **kwargs
-    ) -> Union[Future, SlackResponse]:
-        """Approve an app for installation on a workspace.
-
-        Either app_id or request_id is required.
-        These IDs can be obtained either directly via the app_requested event,
-        or by the admin.apps.requests.list method.
-
-        Args:
-            app_id (str): The id of the app to approve. e.g. 'A12345'
-            request_id (str): The id of the request to approve. e.g. 'Ar12345'
-        Raises:
-            SlackRequestError: If neither or both the `app_id` and `request_id` args are specified.
-        """
-        if app_id:
-            kwargs.update({"app_id": app_id})
-        elif request_id:
-            kwargs.update({"request_id": request_id})
-        else:
-            raise e.SlackRequestError(
-                "The app_id or request_id argument must be specified."
-            )
-
-        return self.api_call("admin.apps.approve", json=kwargs)
-
-    def admin_apps_approved_list(self, **kwargs) -> Union[Future, SlackResponse]:
-        """List approved apps for an org or workspace."""
-        return self.api_call("admin.apps.approved.list", http_verb="GET", params=kwargs)
-
-    def admin_apps_requests_list(self, **kwargs) -> Union[Future, SlackResponse]:
-        """List app requests for a team/workspace."""
-        return self.api_call("admin.apps.requests.list", http_verb="GET", params=kwargs)
-
-    def admin_apps_restrict(self, **kwargs) -> Union[Future, SlackResponse]:
-        """Restrict an app for installation on a workspace."""
-        return self.api_call("admin.apps.restrict", json=kwargs)
-
-    def admin_apps_restricted_list(self, **kwargs) -> Union[Future, SlackResponse]:
-        """List restricted apps for an org or workspace."""
-        return self.api_call(
-            "admin.apps.restricted.list", http_verb="GET", params=kwargs
-        )
-
-    def admin_conversations_create(
-        self, *, is_private: bool, name: str, **kwargs
-    ) -> Union[Future, SlackResponse]:
-        """Create a public or private channel-based conversation.
-
-        Args:
-            is_private (bool): When true, creates a private channel instead of a public channel
-            name (str): Name of the public or private channel to create.
-            org_wide (bool): When true, the channel will be available org-wide.
-                Note: if the channel is not org_wide=true, you must specify a team_id for this channel
-            team_id (str): The workspace to create the channel in.
-                Note: this argument is required unless you set org_wide=true.
-
-        """
-        kwargs.update({"is_private": is_private, "name": name})
-        return self.api_call("admin.conversations.create", json=kwargs)
-
-    def admin_conversations_delete(
-        self, *, channel_id: str, **kwargs
-    ) -> Union[Future, SlackResponse]:
-        """Delete a public or private channel.
-
-        Args:
-            channel_id (str): The channel to delete.
-
-        """
-        kwargs.update({"channel_id": channel_id})
-        return self.api_call("admin.conversations.delete", json=kwargs)
-
-    def admin_conversations_invite(
-        self, *, channel_id: str, user_ids: Union[str, List[str]], **kwargs
-    ) -> Union[Future, SlackResponse]:
-        """Invite a user to a public or private channel.
-
-        Args:
-            channel_id (str): The channel that the users will be invited to.
-            user_ids (str or list): The users to invite.
-        """
-        kwargs.update({"channel_id": channel_id})
-        if isinstance(user_ids, list):
-            kwargs.update({"user_ids": ",".join(user_ids)})
-        else:
-            kwargs.update({"user_ids": user_ids})
-        # NOTE: the endpoint is unable to handle Content-Type: application/json as of Sep 3, 2020.
-        return self.api_call("admin.conversations.invite", params=kwargs)
-
-    def admin_conversations_archive(
-        self, *, channel_id: str, **kwargs
-    ) -> Union[Future, SlackResponse]:
-        """Archive a public or private channel.
-
-        Args:
-            channel_id (str): The channel to archive.
-        """
-        kwargs.update({"channel_id": channel_id})
-        return self.api_call("admin.conversations.archive", json=kwargs)
-
-    def admin_conversations_unarchive(
-        self, *, channel_id: str, **kwargs
-    ) -> Union[Future, SlackResponse]:
-        """Unarchive a public or private channel.
-
-        Args:
-            channel_id (str): The channel to unarchive.
-        """
-        kwargs.update({"channel_id": channel_id})
-        return self.api_call("admin.conversations.unarchive", json=kwargs)
-
-    def admin_conversations_rename(
-        self, *, channel_id: str, name: str, **kwargs
-    ) -> Union[Future, SlackResponse]:
-        """Rename a public or private channel.
-
-        Args:
-            channel_id (str): The channel to rename.
-            name (str): The name to rename the channel to.
-        """
-        kwargs.update({"channel_id": channel_id, "name": name})
-        return self.api_call("admin.conversations.rename", json=kwargs)
-
-    def admin_conversations_search(self, **kwargs) -> Union[Future, SlackResponse]:
-        """Search for public or private channels in an Enterprise organization."""
-        return self.api_call("admin.conversations.search", json=kwargs)
-
-    def admin_conversations_convertToPrivate(
-        self, *, channel_id: str, **kwargs
-    ) -> Union[Future, SlackResponse]:
-        """Convert a public channel to a private channel.
-
-        Args:
-            channel_id (str): The channel to convert to private.
-        """
-        kwargs.update({"channel_id": channel_id})
-        return self.api_call("admin.conversations.convertToPrivate", json=kwargs)
-
-    def admin_conversations_setConversationPrefs(
-        self, *, channel_id: str, prefs: Union[str, dict], **kwargs
-    ) -> Union[Future, SlackResponse]:
-        """Set the posting permissions for a public or private channel.
-
-        Args:
-            channel_id (str): The channel to set the prefs for
-            prefs (str or dict): The prefs for this channel in a stringified JSON format.
-        """
-        kwargs.update({"channel_id": channel_id, "prefs": prefs})
-        return self.api_call("admin.conversations.setConversationPrefs", json=kwargs)
-
-    def admin_conversations_getConversationPrefs(
-        self, *, channel_id: str, **kwargs
-    ) -> Union[Future, SlackResponse]:
-        """Get conversation preferences for a public or private channel.
-
-        Args:
-            channel_id (str): The channel to get the preferences for.
-        """
-        kwargs.update({"channel_id": channel_id})
-        return self.api_call("admin.conversations.getConversationPrefs", json=kwargs)
-
-    def admin_conversations_disconnectShared(
-        self, *, channel_id: str, **kwargs
-    ) -> Union[Future, SlackResponse]:
-        """Disconnect a connected channel from one or more workspaces.
-
-        Args:
-            channel_id (str): The channel to be disconnected from some workspaces.
-        """
-        kwargs.update({"channel_id": channel_id})
-        return self.api_call("admin.conversations.disconnectShared", json=kwargs)
-
-    def admin_conversations_ekm_listOriginalConnectedChannelInfo(
-        self, **kwargs
-    ) -> Union[Future, SlackResponse]:
-        """List all disconnected channels—i.e.,
-        channels that were once connected to other workspaces and then disconnected—and
-        the corresponding original channel IDs for key revocation with EKM.
-        """
-        return self.api_call(
-            "admin.conversations.ekm.listOriginalConnectedChannelInfo", params=kwargs
-        )
-
-    def admin_conversations_restrictAccess_addGroup(
-        self, *, channel_id: str, group_id: str, **kwargs
-    ) -> Union[Future, SlackResponse]:
-        """Add an allowlist of IDP groups for accessing a channel.
-
-        Args:
-            channel_id (str): The channel to link this group to. e.g. 'C1234567890'
-            group_id (str): The IDP Group ID to be an allowlist for the private channel. 'S0604QSJC'
-            team_id (str): The workspace where the channel exists.
-                This argument is required for channels only tied to one workspace,
-                and optional for channels that are shared across an organization.
-                e.g 'T1234'
-        """
-        kwargs.update({"channel_id": channel_id, "group_id": group_id})
-        return self.api_call(
-            "admin.conversations.restrictAccess.addGroup",
-            http_verb="GET",
-            params=kwargs,
-        )
-
-    def admin_conversations_restrictAccess_listGroups(
-        self, *, channel_id: str, **kwargs
-    ) -> Union[Future, SlackResponse]:
-        """List all IDP Groups linked to a channel.
-
-        Args:
-            channel_id (str): The channel to link this group to. e.g. 'C1234567890'
-            team_id (str): The workspace where the channel exists.
-                This argument is required for channels only tied to one workspace,
-                and optional for channels that are shared across an organization.
-                e.g 'T1234'
-        """
-        kwargs.update({"channel_id": channel_id})
-        return self.api_call(
-            "admin.conversations.restrictAccess.listGroups",
-            http_verb="GET",
-            params=kwargs,
-        )
-
-    def admin_conversations_restrictAccess_removeGroup(
-        self, *, channel_id: str, group_id: str, team_id: str, **kwargs
-    ) -> Union[Future, SlackResponse]:
-        """Remove a linked IDP group linked from a private channel.
-
-        Args:
-            channel_id (str): The channel to link this group to. e.g. 'C1234567890'
-            group_id (str): The IDP Group ID to be an allowlist for the private channel. 'S0604QSJC'
-            team_id (str): The workspace where the channel exists.
-                This argument is required for channels only tied to one workspace,
-                and optional for channels that are shared across an organization.
-                e.g 'T1234'
-        """
-        kwargs.update(
-            {"channel_id": channel_id, "group_id": group_id, "team_id": team_id}
-        )
-        return self.api_call(
-            "admin.conversations.restrictAccess.removeGroup",
-            http_verb="GET",
-            params=kwargs,
-        )
-
-    def admin_conversations_setTeams(
-        self, *, channel_id: str, **kwargs
-    ) -> Union[Future, SlackResponse]:
-        """Set the workspaces in an Enterprise grid org that connect to a channel.
-
-        Args:
-            channel_id (str): The encoded channel_id to add or remove to workspaces.
-
-        """
-        kwargs.update({"channel_id": channel_id})
-        return self.api_call("admin.conversations.setTeams", json=kwargs)
-
-    def admin_conversations_getTeams(
-        self, *, channel_id: str, **kwargs
-    ) -> Union[Future, SlackResponse]:
-        """Set the workspaces in an Enterprise grid org that connect to a channel.
-
-        Args:
-            channel_id (str): The channel to determine connected workspaces within the organization for.
-
-        """
-        kwargs.update({"channel_id": channel_id})
-        return self.api_call("admin.conversations.getTeams", json=kwargs)
-
-    def admin_emoji_add(self, **kwargs) -> Union[Future, SlackResponse]:
-        """Add an emoji."""
-        return self.api_call("admin.emoji.add", http_verb="GET", params=kwargs)
-
-    def admin_emoji_addAlias(self, **kwargs) -> Union[Future, SlackResponse]:
-        """Add an emoji alias."""
-        return self.api_call("admin.emoji.addAlias", http_verb="GET", params=kwargs)
-
-    def admin_emoji_list(self, **kwargs) -> Union[Future, SlackResponse]:
-        """List emoji for an Enterprise Grid organization."""
-        return self.api_call("admin.emoji.list", http_verb="GET", params=kwargs)
-
-    def admin_emoji_remove(self, **kwargs) -> Union[Future, SlackResponse]:
-        """Remove an emoji across an Enterprise Grid organization."""
-        return self.api_call("admin.emoji.remove", http_verb="GET", params=kwargs)
-
-    def admin_emoji_rename(self, **kwargs) -> Union[Future, SlackResponse]:
-        """Rename an emoji."""
-        return self.api_call("admin.emoji.rename", http_verb="GET", params=kwargs)
-
-    def admin_users_session_reset(
-        self, *, user_id: str, **kwargs
-    ) -> Union[Future, SlackResponse]:
-        """Wipes all valid sessions on all devices for a given user.
-
-        Args:
-            user_id (str): The ID of the user to wipe sessions for. e.g. 'W12345678'
-        """
-        kwargs.update({"user_id": user_id})
-        return self.api_call("admin.users.session.reset", json=kwargs)
-
-    def admin_users_session_invalidate(
-        self, *, session_id: str, team_id: str, **kwargs
-    ) -> Union[Future, SlackResponse]:
-        """Invalidate a single session for a user by session_id.
-
-        Args:
-            session_id (str): The ID of a session
-            team_id (str): ID of the team that the session belongs to
-        """
-        kwargs.update({"session_id": session_id, "team_id": team_id})
-        return self.api_call("admin.users.session.invalidate", params=kwargs)
-
-    def admin_inviteRequests_approve(
-        self, *, invite_request_id: str, **kwargs
-    ) -> Union[Future, SlackResponse]:
-        """Approve a workspace invite request.
-
-        team_id is required if your Enterprise Grid org contains more than one workspace.
-
-        Args:
-            invite_request_id (str): ID of the request to invite. e.g. 'Ir1234'
-        """
-        kwargs.update({"invite_request_id": invite_request_id})
-        return self.api_call("admin.inviteRequests.approve", json=kwargs)
-
-    def admin_inviteRequests_approved_list(
-        self, **kwargs
-    ) -> Union[Future, SlackResponse]:
-        """List all approved workspace invite requests."""
-        return self.api_call("admin.inviteRequests.approved.list", json=kwargs)
-
-    def admin_inviteRequests_denied_list(
-        self, **kwargs
-    ) -> Union[Future, SlackResponse]:
-        """List all denied workspace invite requests."""
-        return self.api_call("admin.inviteRequests.denied.list", json=kwargs)
-
-    def admin_inviteRequests_deny(
-        self, *, invite_request_id: str, **kwargs
-    ) -> Union[Future, SlackResponse]:
-        """Deny a workspace invite request.
-
-        Args:
-            invite_request_id (str): ID of the request to invite. e.g. 'Ir1234'
-        """
-        kwargs.update({"invite_request_id": invite_request_id})
-        return self.api_call("admin.inviteRequests.deny", json=kwargs)
-
-    def admin_inviteRequests_list(self, **kwargs) -> Union[Future, SlackResponse]:
-        """List all pending workspace invite requests."""
-        return self.api_call("admin.inviteRequests.list", json=kwargs)
-
-    def admin_teams_admins_list(
-        self, *, team_id: str, **kwargs
-    ) -> Union[Future, SlackResponse]:
-        """List all of the admins on a given workspace.
-
-        Args:
-            team_id (str): ID of the team.
-        """
-        kwargs.update({"team_id": team_id})
-        return self.api_call("admin.teams.admins.list", http_verb="GET", params=kwargs)
-
-    def admin_teams_create(
-        self, *, team_domain: str, team_name: str, **kwargs
-    ) -> Union[Future, SlackResponse]:
-        """Create an Enterprise team.
-
-        Args:
-            team_domain (str): Team domain. e.g. 'slacksoftballteam'
-            team_name (str): Team name. e.g. 'Slack Softball Team'
-        """
-        kwargs.update({"team_domain": team_domain, "team_name": team_name})
-        return self.api_call("admin.teams.create", json=kwargs)
-
-    def admin_teams_list(self, **kwargs) -> Union[Future, SlackResponse]:
-        """List all teams on an Enterprise organization."""
-        return self.api_call("admin.teams.list", json=kwargs)
-
-    def admin_teams_owners_list(
-        self, *, team_id: str, **kwargs
-    ) -> Union[Future, SlackResponse]:
-        """List all of the admins on a given workspace.
-
-        Args:
-            team_id (str): ID of the team.
-        """
-        kwargs.update({"team_id": team_id})
-        return self.api_call("admin.teams.owners.list", http_verb="GET", params=kwargs)
-
-    def admin_teams_settings_info(
-        self, team_id: str, **kwargs
-    ) -> Union[Future, SlackResponse]:
-        """Fetch information about settings in a workspace
-
-        Args:
-            team_id (str): ID of the team.
-        """
-        kwargs.update({"team_id": team_id})
-        return self.api_call("admin.teams.settings.info", json=kwargs)
-
-    def admin_teams_settings_setDefaultChannels(
-        self, *, team_id: str, channel_ids: Union[str, List[str]], **kwargs
-    ) -> Union[Future, SlackResponse]:
-        """Set the default channels of a workspace.
-
-        Args:
-            team_id (str): ID of the team.
-            channel_ids (str or list): A list of channel_ids.
-                At least one channel is required. e.g. ['C1A2B3C4D', 'C26Z25Y24']
-        """
-        kwargs.update({"team_id": team_id})
-        if isinstance(channel_ids, list):
-            kwargs.update({"channel_ids": ",".join(channel_ids)})
-        else:
-            kwargs.update({"channel_ids": channel_ids})
-        return self.api_call(
-            "admin.teams.settings.setDefaultChannels", http_verb="GET", params=kwargs
-        )
-
-    def admin_teams_settings_setDescription(
-        self, *, team_id: str, description: str, **kwargs
-    ) -> Union[Future, SlackResponse]:
-        """Set the description of a given workspace.
-
-        Args:
-            team_id (str): ID of the team.
-            description (str): Description of the team.
-        """
-        kwargs.update({"team_id": team_id, "description": description})
-        return self.api_call("admin.teams.settings.setDescription", json=kwargs)
-
-    def admin_teams_settings_setDiscoverability(
-        self, *, team_id: str, discoverability: str, **kwargs
-    ) -> Union[Future, SlackResponse]:
-        """Sets the icon of a workspace.
-
-        Args:
-            team_id (str): ID of the team.
-            discoverability (str): This workspace's discovery setting.
-                It must be set to one of open, invite_only, closed, or unlisted.
-        """
-        kwargs.update({"team_id": team_id, "discoverability": discoverability})
-        return self.api_call("admin.teams.settings.setDiscoverability", json=kwargs)
-
-    def admin_teams_settings_setIcon(
-        self, *, team_id: str, image_url: str, **kwargs
-    ) -> Union[Future, SlackResponse]:
-        """Sets the icon of a workspace.
-
-        Args:
-            team_id (str): ID of the team.
-            image_url (str): Url of the icon.
-        """
-        kwargs.update({"team_id": team_id, "image_url": image_url})
-        return self.api_call(
-            "admin.teams.settings.setIcon", http_verb="GET", params=kwargs
-        )
-
-    def admin_teams_settings_setName(
-        self, *, team_id: str, name: str, **kwargs
-    ) -> Union[Future, SlackResponse]:
-        """Sets the icon of a workspace.
-
-        Args:
-            team_id (str): ID of the team.
-            name (str): Name of the team.
-        """
-        kwargs.update({"team_id": team_id, "name": name})
-        return self.api_call("admin.teams.settings.setName", json=kwargs)
-
-    def admin_usergroups_addChannels(
-        self,
-        *,
-        team_id: str,
-        usergroup_id: str,
-        channel_ids: Union[str, List[str]],
-        **kwargs
-    ) -> Union[Future, SlackResponse]:
-        """Add one or more default channels to an IDP group.
-
-        Args:
-            team_id (str): The workspace to add default channels in. e.g. 'T1234'
-            usergroup_id (str): ID of the IDP group to add default channels for. e.g. 'S1234'
-            channel_ids (str or list): Comma separated string of channel IDs. e.g. 'C123,C234' or ['C123', 'C234']
-        """
-        kwargs.update({"team_id": team_id, "usergroup_id": usergroup_id})
-        if isinstance(channel_ids, list):
-            kwargs.update({"channel_ids": ",".join(channel_ids)})
-        else:
-            kwargs.update({"channel_ids": channel_ids})
-        return self.api_call("admin.usergroups.addChannels", json=kwargs)
-
-    def admin_usergroups_addTeams(
-        self, *, usergroup_id: str, team_ids: Union[str, List[str]], **kwargs
-    ) -> Union[Future, SlackResponse]:
-        """Associate one or more default workspaces with an organization-wide IDP group.
-
-        Args:
-            usergroup_id (str): ID of the IDP group. e.g. 'S1234'
-            team_ids (str or list): A comma separated list of encoded team (workspace) IDs.
-                Each workspace MUST belong to the organization associated with the token.
-                e.g. 'T12345678,T98765432' or ['T12345678', 'T98765432']
-        """
-        kwargs.update({"usergroup_id": usergroup_id})
-        if isinstance(team_ids, list):
-            kwargs.update({"team_ids": ",".join(team_ids)})
-        else:
-            kwargs.update({"team_ids": team_ids})
-        return self.api_call("admin.usergroups.addTeams", json=kwargs)
-
-    def admin_usergroups_listChannels(
-        self, *, usergroup_id: str, **kwargs
-    ) -> Union[Future, SlackResponse]:
-        """Add one or more default channels to an IDP group.
-
-        Args:
-            usergroup_id (str): ID of the IDP group to list default channels for. e.g. 'S1234'
-        """
-        kwargs.update({"usergroup_id": usergroup_id})
-        return self.api_call("admin.usergroups.listChannels", json=kwargs)
-
-    def admin_usergroups_removeChannels(
-        self, *, usergroup_id: str, channel_ids: Union[str, List[str]], **kwargs
-    ) -> Union[Future, SlackResponse]:
-        """Add one or more default channels to an IDP group.
-
-        Args:
-            usergroup_id (str): ID of the IDP group. e.g. 'S1234'
-            channel_ids (str or list): Comma separated string of channel IDs. e.g. 'C123,C234' or ['C123', 'C234']
-        """
-        kwargs.update({"usergroup_id": usergroup_id})
-        if isinstance(channel_ids, list):
-            kwargs.update({"channel_ids": ",".join(channel_ids)})
-        else:
-            kwargs.update({"channel_ids": channel_ids})
-        return self.api_call("admin.usergroups.removeChannels", json=kwargs)
-
-    def admin_users_assign(
-        self, *, team_id: str, user_id: str, **kwargs
-    ) -> Union[Future, SlackResponse]:
-        """Add an Enterprise user to a workspace.
-
-        Args:
-            team_id (str): ID of the team. e.g. 'T1234'
-            user_id (str): ID of the user to add to the workspace.
-        """
-        kwargs.update({"team_id": team_id, "user_id": user_id})
-        return self.api_call("admin.users.assign", json=kwargs)
-
-    def admin_users_invite(
-        self, *, team_id: str, email: str, channel_ids: Union[str, List[str]], **kwargs
-    ) -> Union[Future, SlackResponse]:
-        """Invite a user to a workspace.
-
-        Args:
-            team_id (str): ID of the team. e.g. 'T1234'
-            email (str): The email address of the person to invite. e.g. 'joe@email.com'
-            channel_ids (str or list): A list of channel_ids for this user to join.
-                At least one channel is required. e.g. ['C1A2B3C4D', 'C26Z25Y24']
-        """
-        kwargs.update({"team_id": team_id, "email": email})
-        if isinstance(channel_ids, list):
-            kwargs.update({"channel_ids": ",".join(channel_ids)})
-        else:
-            kwargs.update({"channel_ids": channel_ids})
-        return self.api_call("admin.users.invite", json=kwargs)
-
-    def admin_users_list(
-        self, *, team_id: str, **kwargs
-    ) -> Union[Future, SlackResponse]:
-        """List users on a workspace
-
-        Args:
-            team_id (str): ID of the team. e.g. 'T1234'
-        """
-        kwargs.update({"team_id": team_id})
-        return self.api_call("admin.users.list", json=kwargs)
-
-    def admin_users_remove(
-        self, *, team_id: str, user_id: str, **kwargs
-    ) -> Union[Future, SlackResponse]:
-        """Remove a user from a workspace.
-
-        Args:
-            team_id (str): ID of the team. e.g. 'T1234'
-            user_id (str): The ID of the user to remove. e.g. 'W12345678'
-        """
-        kwargs.update({"team_id": team_id, "user_id": user_id})
-        return self.api_call("admin.users.remove", json=kwargs)
-
-    def admin_users_setAdmin(
-        self, *, team_id: str, user_id: str, **kwargs
-    ) -> Union[Future, SlackResponse]:
-        """Set an existing guest, regular user, or owner to be an admin user.
-
-        Args:
-            team_id (str): ID of the team. e.g. 'T1234'
-            user_id (str): The ID of the user to remove. e.g. 'W12345678'
-        """
-        kwargs.update({"team_id": team_id, "user_id": user_id})
-        return self.api_call("admin.users.setAdmin", json=kwargs)
-
-    def admin_users_setExpiration(
-        self, *, expiration_ts: int, team_id: str, user_id: str, **kwargs
-    ) -> Union[Future, SlackResponse]:
-        """Set an expiration for a guest user.
-
-        Args:
-            expiration_ts (int): Timestamp when guest account should be disabled. e.g. '1234567890'
-            team_id (str): ID of the team. e.g. 'T1234'
-            user_id (str): The ID of the user to set an expiration for. e.g. 'W12345678'
-        """
-        kwargs.update(
-            {"expiration_ts": expiration_ts, "team_id": team_id, "user_id": user_id}
-        )
-        return self.api_call("admin.users.setExpiration", json=kwargs)
-
-    def admin_users_setOwner(
-        self, *, team_id: str, user_id: str, **kwargs
-    ) -> Union[Future, SlackResponse]:
-        """Set an existing guest, regular user, or admin user to be a workspace owner.
-
-        Args:
-            team_id (str): ID of the team. e.g. 'T1234'
-            user_id (str): The ID of the user to remove. e.g. 'W12345678'
-        """
-        kwargs.update({"team_id": team_id, "user_id": user_id})
-        return self.api_call("admin.users.setOwner", json=kwargs)
-
-    def admin_users_setRegular(
-        self, *, team_id: str, user_id: str, **kwargs
-    ) -> Union[Future, SlackResponse]:
-        """Set an existing guest user, admin user, or owner to be a regular user.
-
-        Args:
-            team_id (str): ID of the team. e.g. 'T1234'
-            user_id (str): The ID of the user to remove. e.g. 'W12345678'
-        """
-        kwargs.update({"team_id": team_id, "user_id": user_id})
-        return self.api_call("admin.users.setRegular", json=kwargs)
-
-    def api_test(self, **kwargs) -> Union[Future, SlackResponse]:
-        """Checks API calling code."""
-        return self.api_call("api.test", json=kwargs)
-
-    def apps_event_authorizations_list(
-        self, event_context: str, **kwargs
-    ) -> Union[Future, SlackResponse]:
-        """Get a list of authorizations for the given event context.
-        Each authorization represents an app installation that the event is visible to.
-
-        Args:
-            event_context (str): You'll receive an event_context identifying an event in each event payload sent to your app.
-        """
-        kwargs.update({"event_context": event_context})
-        return self.api_call("apps.event.authorizations.list", params=kwargs)
-
-    def apps_uninstall(
-        self, client_id: str, client_secret: str, **kwargs
-    ) -> Union[Future, SlackResponse]:
-        """Uninstalls your app from a workspace.
-
-        Args:
-            client_id (str): Issued when you created your application. e.g. '56579136444.26251006572'
-            client_secret (str): Issued when you created your application. e.g. 'f25b5ceaf8a3c2a2c4f52bb4f0b0499e'
-        """
-        kwargs.update({"client_id": client_id, "client_secret": client_secret})
-        return self.api_call("apps.uninstall", params=kwargs)
-
-    def auth_revoke(self, **kwargs) -> Union[Future, SlackResponse]:
-        """Revokes a token."""
-        return self.api_call("auth.revoke", http_verb="GET", params=kwargs)
-
-    def auth_test(self, **kwargs) -> Union[Future, SlackResponse]:
-        """Checks authentication & identity."""
-        return self.api_call("auth.test", json=kwargs)
-
-    def bots_info(self, **kwargs) -> Union[Future, SlackResponse]:
-        """Gets information about a bot user."""
-        return self.api_call("bots.info", http_verb="GET", params=kwargs)
-
-    def calls_add(
-        self, *, external_unique_id: str, join_url: str, **kwargs
-    ) -> Union[Future, SlackResponse]:
-        """Registers a new Call.
-
-        Args:
-            external_unique_id (str): An ID supplied by the 3rd-party Call provider.
-                It must be unique across all Calls from that service.
-                e.g. '025169F6-E37A-4E62-BB54-7F93A0FC4C1F'
-            join_url (str): The URL required for a client to join the Call.
-                e.g. 'https://example.com/calls/1234567890'
-        """
-        kwargs.update({"external_unique_id": external_unique_id, "join_url": join_url})
-        _update_call_participants(kwargs, kwargs.get("users"))
-        return self.api_call("calls.add", http_verb="POST", params=kwargs)
-
-    def calls_end(
-        self, *, id: str, **kwargs  # skipcq: PYL-W0622
-    ) -> Union[Future, SlackResponse]:
-        """Ends a Call.
-
-        Args:
-            id (str): id returned when registering the call using the calls.add method.
-        """
-        kwargs.update({"id": id})
-        return self.api_call("calls.end", http_verb="POST", params=kwargs)
-
-    def calls_info(
-        self, *, id: str, **kwargs  # skipcq: PYL-W0622
-    ) -> Union[Future, SlackResponse]:
-        """Returns information about a Call.
-
-        Args:
-            id (str): id returned when registering the call using the calls.add method.
-        """
-        kwargs.update({"id": id})
-        return self.api_call("calls.info", http_verb="POST", params=kwargs)
-
-    def calls_participants_add(
-        self,
-        *,
-        id: str,  # skipcq: PYL-W0622
-        users: Union[str, List[Dict[str, str]]],
-        **kwargs
-    ) -> Union[Future, SlackResponse]:
-        """Registers new participants added to a Call.
-
-        Args:
-            id (str): id returned when registering the call using the calls.add method.
-            users: (list): The list of users to add as participants in the Call.
-        """
-        kwargs.update({"id": id})
-        _update_call_participants(kwargs, users)
-        return self.api_call("calls.participants.add", http_verb="POST", params=kwargs)
-
-    def calls_participants_remove(
-        self,
-        *,
-        id: str,  # skipcq: PYL-W0622
-        users: Union[str, List[Dict[str, str]]],
-        **kwargs
-    ) -> Union[Future, SlackResponse]:
-        """Registers participants removed from a Call.
-
-        Args:
-            id (str): id returned when registering the call using the calls.add method.
-            users: (list): The list of users to remove as participants in the Call.
-        """
-        kwargs.update({"id": id})
-        _update_call_participants(kwargs, users)
-        return self.api_call(
-            "calls.participants.remove", http_verb="POST", params=kwargs
-        )
-
-    def calls_update(
-        self, *, id: str, **kwargs  # skipcq: PYL-W0622
-    ) -> Union[Future, SlackResponse]:
-        """Updates information about a Call.
-
-        Args:
-            id (str): id returned by the calls.add method.
-        """
-        kwargs.update({"id": id})
-        return self.api_call("calls.update", http_verb="POST", params=kwargs)
-
-    def channels_archive(
-        self, *, channel: str, **kwargs
-    ) -> Union[Future, SlackResponse]:
-        """Archives a channel.
-
-        Args:
-            channel (str): The channel id. e.g. 'C1234567890'
-        """
-        kwargs.update({"channel": channel})
-        return self.api_call("channels.archive", json=kwargs)
-
-    def channels_create(self, *, name: str, **kwargs) -> Union[Future, SlackResponse]:
-        """Creates a channel.
-
-        Args:
-            name (str): The name of the channel. e.g. 'mychannel'
-        """
-        kwargs.update({"name": name})
-        return self.api_call("channels.create", json=kwargs)
-
-    def channels_history(
-        self, *, channel: str, **kwargs
-    ) -> Union[Future, SlackResponse]:
-        """Fetches history of messages and events from a channel.
-
-        Args:
-            channel (str): The channel id. e.g. 'C1234567890'
-        """
-        kwargs.update({"channel": channel})
-        return self.api_call("channels.history", http_verb="GET", params=kwargs)
-
-    def channels_info(self, *, channel: str, **kwargs) -> Union[Future, SlackResponse]:
-        """Gets information about a channel.
-
-        Args:
-            channel (str): The channel id. e.g. 'C1234567890'
-        """
-        kwargs.update({"channel": channel})
-        return self.api_call("channels.info", http_verb="GET", params=kwargs)
-
-    def channels_invite(
-        self, *, channel: str, user: str, **kwargs
-    ) -> Union[Future, SlackResponse]:
-        """Invites a user to a channel.
-
-        Args:
-            channel (str): The channel id. e.g. 'C1234567890'
-            user (str): The user id. e.g. 'U1234567890'
-        """
-        kwargs.update({"channel": channel, "user": user})
-        return self.api_call("channels.invite", json=kwargs)
-
-    def channels_join(self, *, name: str, **kwargs) -> Union[Future, SlackResponse]:
-        """Joins a channel, creating it if needed.
-
-        Args:
-            name (str): The channel name. e.g. '#general'
-        """
-        kwargs.update({"name": name})
-        return self.api_call("channels.join", json=kwargs)
-
-    def channels_kick(
-        self, *, channel: str, user: str, **kwargs
-    ) -> Union[Future, SlackResponse]:
-        """Removes a user from a channel.
-
-        Args:
-            channel (str): The channel id. e.g. 'C1234567890'
-            user (str): The user id. e.g. 'U1234567890'
-        """
-        kwargs.update({"channel": channel, "user": user})
-        return self.api_call("channels.kick", json=kwargs)
-
-    def channels_leave(self, *, channel: str, **kwargs) -> Union[Future, SlackResponse]:
-        """Leaves a channel.
-
-        Args:
-            channel (str): The channel id. e.g. 'C1234567890'
-        """
-        kwargs.update({"channel": channel})
-        return self.api_call("channels.leave", json=kwargs)
-
-    def channels_list(self, **kwargs) -> Union[Future, SlackResponse]:
-        """Lists all channels in a Slack team."""
-        return self.api_call("channels.list", http_verb="GET", params=kwargs)
-
-    def channels_mark(
-        self, *, channel: str, ts: str, **kwargs
-    ) -> Union[Future, SlackResponse]:
-        """Sets the read cursor in a channel.
-
-        Args:
-            channel (str): The channel id. e.g. 'C1234567890'
-            ts (str): Timestamp of the most recently seen message. e.g. '1234567890.123456'
-        """
-        kwargs.update({"channel": channel, "ts": ts})
-        return self.api_call("channels.mark", json=kwargs)
-
-    def channels_rename(
-        self, *, channel: str, name: str, **kwargs
-    ) -> Union[Future, SlackResponse]:
-        """Renames a channel.
-
-        Args:
-            channel (str): The channel id. e.g. 'C1234567890'
-            name (str): The new channel name. e.g. 'newchannel'
-        """
-        kwargs.update({"channel": channel, "name": name})
-        return self.api_call("channels.rename", json=kwargs)
-
-    def channels_replies(
-        self, *, channel: str, thread_ts: str, **kwargs
-    ) -> Union[Future, SlackResponse]:
-        """Retrieve a thread of messages posted to a channel
-
-        Args:
-            channel (str): The channel id. e.g. 'C1234567890'
-            thread_ts (str): The timestamp of an existing message with 0 or more replies.
-                e.g. '1234567890.123456'
-        """
-        kwargs.update({"channel": channel, "thread_ts": thread_ts})
-        return self.api_call("channels.replies", http_verb="GET", params=kwargs)
-
-    def channels_setPurpose(
-        self, *, channel: str, purpose: str, **kwargs
-    ) -> Union[Future, SlackResponse]:
-        """Sets the purpose for a channel.
-
-        Args:
-            channel (str): The channel id. e.g. 'C1234567890'
-            purpose (str): The new purpose for the channel. e.g. 'My Purpose'
-        """
-        kwargs.update({"channel": channel, "purpose": purpose})
-        return self.api_call("channels.setPurpose", json=kwargs)
-
-    def channels_setTopic(
-        self, *, channel: str, topic: str, **kwargs
-    ) -> Union[Future, SlackResponse]:
-        """Sets the topic for a channel.
-
-        Args:
-            channel (str): The channel id. e.g. 'C1234567890'
-            topic (str): The new topic for the channel. e.g. 'My Topic'
-        """
-        kwargs.update({"channel": channel, "topic": topic})
-        return self.api_call("channels.setTopic", json=kwargs)
-
-    def channels_unarchive(
-        self, *, channel: str, **kwargs
-    ) -> Union[Future, SlackResponse]:
-        """Unarchives a channel.
-
-        Args:
-            channel (str): The channel id. e.g. 'C1234567890'
-        """
-        kwargs.update({"channel": channel})
-        return self.api_call("channels.unarchive", json=kwargs)
-
-    def chat_delete(
-        self, *, channel: str, ts: str, **kwargs
-    ) -> Union[Future, SlackResponse]:
-        """Deletes a message.
-
-        Args:
-            channel (str): Channel containing the message to be deleted. e.g. 'C1234567890'
-            ts (str): Timestamp of the message to be deleted. e.g. '1234567890.123456'
-        """
-        kwargs.update({"channel": channel, "ts": ts})
-        return self.api_call("chat.delete", json=kwargs)
-
-    def chat_deleteScheduledMessage(
-        self, *, channel: str, scheduled_message_id: str, **kwargs
-    ) -> Union[Future, SlackResponse]:
-        """Deletes a scheduled message.
-
-        Args:
-            channel (str): The channel the scheduled_message is posting to. e.g. 'C1234567890'
-            scheduled_message_id (str): scheduled_message_id returned from call to chat.scheduleMessage e.g. 'Q1234ABCD'
-        """
-        kwargs.update(
-            {"channel": channel, "scheduled_message_id": scheduled_message_id}
-        )
-        return self.api_call("chat.deleteScheduledMessage", json=kwargs)
-
-    def chat_getPermalink(
-        self, *, channel: str, message_ts: str, **kwargs
-    ) -> Union[Future, SlackResponse]:
-        """Retrieve a permalink URL for a specific extant message
-
-        Args:
-            channel (str): The channel id. e.g. 'C1234567890'
-            message_ts (str): The timestamp. e.g. '1234567890.123456'
-        """
-        kwargs.update({"channel": channel, "message_ts": message_ts})
-        return self.api_call("chat.getPermalink", http_verb="GET", params=kwargs)
-
-    def chat_meMessage(
-        self, *, channel: str, text: str, **kwargs
-    ) -> Union[Future, SlackResponse]:
-        """Share a me message into a channel.
-
-        Args:
-            channel (str): The channel id. e.g. 'C1234567890'
-            text (str): The message you'd like to share. e.g. 'Hello world'
-        """
-        kwargs.update({"channel": channel, "text": text})
-        return self.api_call("chat.meMessage", json=kwargs)
-
-    def chat_postEphemeral(
-        self, *, channel: str, user: str, **kwargs
-    ) -> Union[Future, SlackResponse]:
-        """Sends an ephemeral message to a user in a channel.
-
-        Args:
-            channel (str): The channel id. e.g. 'C1234567890'
-            user (str): The id of user who should see the message. e.g. 'U0BPQUNTA'
-            text (str): The message you'd like to share. e.g. 'Hello world'
-                text is not required when presenting blocks.
-            blocks (list): A dictionary list of blocks.
-                Blocks are required when not presenting text.
-                e.g. [{"type": "section", "text": {"type": "plain_text", "text": "Hello world"}}]
-        """
-        kwargs.update({"channel": channel, "user": user})
-        _parse_web_class_objects(kwargs)
-        return self.api_call("chat.postEphemeral", json=kwargs)
-
-    def chat_postMessage(
-        self, *, channel: str, **kwargs
-    ) -> Union[Future, SlackResponse]:
-        """Sends a message to a channel.
-
-        Args:
-            channel (str): The channel id. e.g. 'C1234567890'
-            text (str): The message you'd like to share. e.g. 'Hello world'
-                text is not required when presenting blocks.
-            blocks (list): A dictionary list of blocks.
-                Blocks are required when not presenting text.
-                e.g. [{"type": "section", "text": {"type": "plain_text", "text": "Hello world"}}]
-        """
-        kwargs.update({"channel": channel})
-        _parse_web_class_objects(kwargs)
-        return self.api_call("chat.postMessage", json=kwargs)
-
-    def chat_scheduleMessage(
-        self, *, channel: str, post_at: str, text: str, **kwargs
-    ) -> Union[Future, SlackResponse]:
-        """Schedules a message.
-
-        Args:
-            channel (str): The channel the scheduled_message is posting to. e.g. 'C1234567890'
-            post_at (str): Unix EPOCH timestamp of time in future to send the message. e.g. '299876400'
-            text (str): The message you'd like to send. e.g. 'Hello world'
-        """
-        kwargs.update({"channel": channel, "post_at": post_at, "text": text})
-        _parse_web_class_objects(kwargs)
-        return self.api_call("chat.scheduleMessage", json=kwargs)
-
-    def chat_unfurl(
-        self, *, channel: str, ts: str, unfurls: dict, **kwargs
-    ) -> Union[Future, SlackResponse]:
-        """Provide custom unfurl behavior for user-posted URLs.
-
-        Args:
-            channel (str): The Channel ID of the message. e.g. 'C1234567890'
-            ts (str): Timestamp of the message to add unfurl behavior to. e.g. '1234567890.123456'
-            unfurls (dict): a dict of the specific URLs you're offering an unfurl for.
-                e.g. {"https://example.com/": {"text": "Every day is the test."}}
-        """
-        kwargs.update({"channel": channel, "ts": ts, "unfurls": unfurls})
-        return self.api_call("chat.unfurl", json=kwargs)
-
-    def chat_update(
-        self, *, channel: str, ts: str, **kwargs
-    ) -> Union[Future, SlackResponse]:
-        """Updates a message in a channel.
-
-        Args:
-            channel (str): The channel containing the message to be updated. e.g. 'C1234567890'
-            ts (str): Timestamp of the message to be updated. e.g. '1234567890.123456'
-            text (str): The message you'd like to share. e.g. 'Hello world'
-                text is not required when presenting blocks.
-            blocks (list): A dictionary list of blocks.
-                Blocks are required when not presenting text.
-                e.g. [{"type": "section", "text": {"type": "plain_text", "text": "Hello world"}}]
-        """
-        kwargs.update({"channel": channel, "ts": ts})
-        _parse_web_class_objects(kwargs)
-        return self.api_call("chat.update", json=kwargs)
-
-    def chat_scheduledMessages_list(self, **kwargs) -> Union[Future, SlackResponse]:
-        """Lists all scheduled messages."""
-        return self.api_call("chat.scheduledMessages.list", json=kwargs)
-
-    def conversations_archive(
-        self, *, channel: str, **kwargs
-    ) -> Union[Future, SlackResponse]:
-        """Archives a conversation.
-
-        Args:
-            channel (str): The channel id. e.g. 'C1234567890'
-        """
-        kwargs.update({"channel": channel})
-        return self.api_call("conversations.archive", json=kwargs)
-
-    def conversations_close(
-        self, *, channel: str, **kwargs
-    ) -> Union[Future, SlackResponse]:
-        """Closes a direct message or multi-person direct message.
-
-        Args:
-            channel (str): The channel id. e.g. 'C1234567890'
-        """
-        kwargs.update({"channel": channel})
-        return self.api_call("conversations.close", json=kwargs)
-
-    def conversations_create(
-        self, *, name: str, **kwargs
-    ) -> Union[Future, SlackResponse]:
-        """Initiates a public or private channel-based conversation
-
-        Args:
-            name (str): The name of the channel. e.g. 'mychannel'
-        """
-        kwargs.update({"name": name})
-        return self.api_call("conversations.create", json=kwargs)
-
-    def conversations_history(
-        self, *, channel: str, **kwargs
-    ) -> Union[Future, SlackResponse]:
-        """Fetches a conversation's history of messages and events.
-
-        Args:
-            channel (str): The channel id. e.g. 'C1234567890'
-        """
-        kwargs.update({"channel": channel})
-        return self.api_call("conversations.history", http_verb="GET", params=kwargs)
-
-    def conversations_info(
-        self, *, channel: str, **kwargs
-    ) -> Union[Future, SlackResponse]:
-        """Retrieve information about a conversation.
-
-        Args:
-            channel (str): The channel id. e.g. 'C1234567890'
-        """
-        kwargs.update({"channel": channel})
-        return self.api_call("conversations.info", http_verb="GET", params=kwargs)
-
-    def conversations_invite(
-        self, *, channel: str, users: Union[str, List[str]], **kwargs
-    ) -> Union[Future, SlackResponse]:
-        """Invites users to a channel.
-
-        Args:
-            channel (str): The channel id. e.g. 'C1234567890'
-            users (str or list): An list of user id's to invite. e.g. ['U2345678901', 'U3456789012']
-        """
-        kwargs.update({"channel": channel})
-        if isinstance(users, list):
-            kwargs.update({"users": ",".join(users)})
-        else:
-            kwargs.update({"users": users})
-        return self.api_call("conversations.invite", json=kwargs)
-
-    def conversations_join(
-        self, *, channel: str, **kwargs
-    ) -> Union[Future, SlackResponse]:
-        """Joins an existing conversation.
-
-        Args:
-            channel (str): The channel id. e.g. 'C1234567890'
-        """
-        kwargs.update({"channel": channel})
-        return self.api_call("conversations.join", json=kwargs)
-
-    def conversations_kick(
-        self, *, channel: str, user: str, **kwargs
-    ) -> Union[Future, SlackResponse]:
-        """Removes a user from a conversation.
-
-        Args:
-            channel (str): The channel id. e.g. 'C1234567890'
-            user (str): The id of the user to kick. e.g. 'U2345678901'
-        """
-        kwargs.update({"channel": channel, "user": user})
-        return self.api_call("conversations.kick", json=kwargs)
-
-    def conversations_leave(
-        self, *, channel: str, **kwargs
-    ) -> Union[Future, SlackResponse]:
-        """Leaves a conversation.
-
-        Args:
-            channel (str): The channel id. e.g. 'C1234567890'
-        """
-        kwargs.update({"channel": channel})
-        return self.api_call("conversations.leave", json=kwargs)
-
-    def conversations_list(self, **kwargs) -> Union[Future, SlackResponse]:
-        """Lists all channels in a Slack team."""
-        return self.api_call("conversations.list", http_verb="GET", params=kwargs)
-
-    def conversations_mark(
-        self, *, channel: str, ts: str, **kwargs
-    ) -> Union[Future, SlackResponse]:
-        """Sets the read cursor in a channel.
-
-        Args:
-            channel (str): Channel or conversation to set the read cursor for e.g. 'C1234567890'
-            ts (str): Unique identifier of message to mark as most recently seen in the convo e.g. '1593473566.000200'
-        """
-        kwargs.update({"channel": channel, "ts": ts})
-        return self.api_call("conversations.mark", json=kwargs)
-
-    def conversations_members(
-        self, *, channel: str, **kwargs
-    ) -> Union[Future, SlackResponse]:
-        """Retrieve members of a conversation.
-
-        Args:
-            channel (str): The channel id. e.g. 'C1234567890'
-        """
-        kwargs.update({"channel": channel})
-        return self.api_call("conversations.members", http_verb="GET", params=kwargs)
-
-    def conversations_open(self, **kwargs) -> Union[Future, SlackResponse]:
-        """Opens or resumes a direct message or multi-person direct message."""
-        return self.api_call("conversations.open", json=kwargs)
-
-    def conversations_rename(
-        self, *, channel: str, name: str, **kwargs
-    ) -> Union[Future, SlackResponse]:
-        """Renames a conversation.
-
-        Args:
-            channel (str): The channel id. e.g. 'C1234567890'
-            name (str): The new channel name. e.g. 'newchannel'
-        """
-        kwargs.update({"channel": channel, "name": name})
-        return self.api_call("conversations.rename", json=kwargs)
-
-    def conversations_replies(
-        self, *, channel: str, ts: str, **kwargs
-    ) -> Union[Future, SlackResponse]:
-        """Retrieve a thread of messages posted to a conversation
-
-        Args:
-            channel (str): Conversation ID to fetch thread from. e.g. 'C1234567890'
-            ts (str): Unique identifier of a thread's parent message. e.g. '1234567890.123456'
-        """
-        kwargs.update({"channel": channel, "ts": ts})
-        return self.api_call("conversations.replies", http_verb="GET", params=kwargs)
-
-    def conversations_setPurpose(
-        self, *, channel: str, purpose: str, **kwargs
-    ) -> Union[Future, SlackResponse]:
-        """Sets the purpose for a conversation.
-
-        Args:
-            channel (str): The channel id. e.g. 'C1234567890'
-            purpose (str): The new purpose for the channel. e.g. 'My Purpose'
-        """
-        kwargs.update({"channel": channel, "purpose": purpose})
-        return self.api_call("conversations.setPurpose", json=kwargs)
-
-    def conversations_setTopic(
-        self, *, channel: str, topic: str, **kwargs
-    ) -> Union[Future, SlackResponse]:
-        """Sets the topic for a conversation.
-
-        Args:
-            channel (str): The channel id. e.g. 'C1234567890'
-            topic (str): The new topic for the channel. e.g. 'My Topic'
-        """
-        kwargs.update({"channel": channel, "topic": topic})
-        return self.api_call("conversations.setTopic", json=kwargs)
-
-    def conversations_unarchive(
-        self, *, channel: str, **kwargs
-    ) -> Union[Future, SlackResponse]:
-        """Reverses conversation archival.
-
-        Args:
-            channel (str): The channel id. e.g. 'C1234567890'
-        """
-        kwargs.update({"channel": channel})
-        return self.api_call("conversations.unarchive", json=kwargs)
-
-    def dialog_open(
-        self, *, dialog: dict, trigger_id: str, **kwargs
-    ) -> Union[Future, SlackResponse]:
-        """Open a dialog with a user.
-
-        Args:
-            dialog (dict): A dictionary of dialog arguments.
-                {
-                    "callback_id": "46eh782b0",
-                    "title": "Request something",
-                    "submit_label": "Request",
-                    "state": "Max",
-                    "elements": [
-                        {
-                            "type": "text",
-                            "label": "Origin",
-                            "name": "loc_origin"
-                        },
-                        {
-                            "type": "text",
-                            "label": "Destination",
-                            "name": "loc_destination"
-                        }
-                    ]
-                }
-            trigger_id (str): The trigger id of a recent message interaction.
-                e.g. '12345.98765.abcd2358fdea'
-        """
-        kwargs.update({"dialog": dialog, "trigger_id": trigger_id})
-        return self.api_call("dialog.open", json=kwargs)
-
-    def dnd_endDnd(self, **kwargs) -> Union[Future, SlackResponse]:
-        """Ends the current user's Do Not Disturb session immediately."""
-        return self.api_call("dnd.endDnd", json=kwargs)
-
-    def dnd_endSnooze(self, **kwargs) -> Union[Future, SlackResponse]:
-        """Ends the current user's snooze mode immediately."""
-        return self.api_call("dnd.endSnooze", json=kwargs)
-
-    def dnd_info(self, **kwargs) -> Union[Future, SlackResponse]:
-        """Retrieves a user's current Do Not Disturb status."""
-        return self.api_call("dnd.info", http_verb="GET", params=kwargs)
-
-    def dnd_setSnooze(
-        self, *, num_minutes: int, **kwargs
-    ) -> Union[Future, SlackResponse]:
-        """Turns on Do Not Disturb mode for the current user, or changes its duration.
-
-        Args:
-            num_minutes (int): The snooze duration. e.g. 60
-        """
-        kwargs.update({"num_minutes": num_minutes})
-        return self.api_call("dnd.setSnooze", http_verb="GET", params=kwargs)
-
-    def dnd_teamInfo(
-        self, users: Union[str, List[str]], **kwargs
-    ) -> Union[Future, SlackResponse]:
-        """Retrieves the Do Not Disturb status for users on a team.
-
-        Args:
-            users (str or list): User IDs to fetch information e.g. 'U123,U234' or ["U123", "U234"]
-        """
-        if isinstance(users, list):
-            kwargs.update({"users": ",".join(users)})
-        else:
-            kwargs.update({"users": users})
-        return self.api_call("dnd.teamInfo", http_verb="GET", params=kwargs)
-
-    def emoji_list(self, **kwargs) -> Union[Future, SlackResponse]:
-        """Lists custom emoji for a team."""
-        return self.api_call("emoji.list", http_verb="GET", params=kwargs)
-
-    def files_comments_delete(
-        self, *, file: str, id: str, **kwargs  # skipcq: PYL-W0622
-    ) -> Union[Future, SlackResponse]:
-        """Deletes an existing comment on a file.
-
-        Args:
-            file (str): The file id. e.g. 'F1234467890'
-            id (str): The file comment id. e.g. 'Fc1234567890'
-        """
-        kwargs.update({"file": file, "id": id})
-        return self.api_call("files.comments.delete", json=kwargs)
-
-    def files_delete(self, *, file: str, **kwargs) -> Union[Future, SlackResponse]:
-        """Deletes a file.
-
-        Args:
-            file (str): The file id. e.g. 'F1234467890'
-        """
-        kwargs.update({"file": file})
-        return self.api_call("files.delete", json=kwargs)
-
-    def files_info(self, *, file: str, **kwargs) -> Union[Future, SlackResponse]:
-        """Gets information about a team file.
-
-        Args:
-            file (str): The file id. e.g. 'F1234467890'
-        """
-        kwargs.update({"file": file})
-        return self.api_call("files.info", http_verb="GET", params=kwargs)
-
-    def files_list(self, **kwargs) -> Union[Future, SlackResponse]:
-        """Lists & filters team files."""
-        return self.api_call("files.list", http_verb="GET", params=kwargs)
-
-    def files_remote_info(self, **kwargs) -> Union[Future, SlackResponse]:
-        """Retrieve information about a remote file added to Slack."""
-        return self.api_call("files.remote.info", http_verb="GET", params=kwargs)
-
-    def files_remote_list(self, **kwargs) -> Union[Future, SlackResponse]:
-        """Retrieve information about a remote file added to Slack."""
-        return self.api_call("files.remote.list", http_verb="GET", params=kwargs)
-
-    def files_remote_add(
-        self, *, external_id: str, external_url: str, title: str, **kwargs
-    ) -> Union[Future, SlackResponse]:
-        """Adds a file from a remote service.
-
-        Args:
-            external_id (str): Creator defined GUID for the file. e.g. '123456'
-            external_url (str): URL of the remote file. e.g. 'http://example.com/my_cloud_service_file/abc123'
-            title (str): Title of the file being shared. e.g. 'Danger, High Voltage!'
-        """
-        kwargs.update(
-            {"external_id": external_id, "external_url": external_url, "title": title}
-        )
-        files = None
-        # preview_image (file): Preview of the document via multipart/form-data.
-        if "preview_image" in kwargs:
-            files = {"preview_image": kwargs.pop("preview_image")}
-
-        return self.api_call(
-            # Intentionally using "POST" method over "GET" here
-            "files.remote.add",
-            http_verb="POST",
-            data=kwargs,
-            files=files,
-        )
-
-    def files_remote_update(self, **kwargs) -> Union[Future, SlackResponse]:
-        """Updates an existing remote file."""
-        return self.api_call("files.remote.update", http_verb="GET", params=kwargs)
-
-    def files_remote_remove(self, **kwargs) -> Union[Future, SlackResponse]:
-        """Remove a remote file."""
-        return self.api_call("files.remote.remove", http_verb="GET", params=kwargs)
-
-    def files_remote_share(
-        self, *, channels: Union[str, List[str]], **kwargs
-    ) -> Union[Future, SlackResponse]:
-        """Share a remote file into a channel.
-
-        Args:
-            channels (str or list): Comma-separated list of channel IDs where the file will be shared.
-                e.g. ['C1234567890', 'C2345678901']
-        """
-        if isinstance(channels, list):
-            kwargs.update({"channels": ",".join(channels)})
-        else:
-            kwargs.update({"channels": channels})
-        return self.api_call("files.remote.share", http_verb="GET", params=kwargs)
-
-    def files_revokePublicURL(
-        self, *, file: str, **kwargs
-    ) -> Union[Future, SlackResponse]:
-        """Revokes public/external sharing access for a file
-
-        Args:
-            file (str): The file id. e.g. 'F1234467890'
-        """
-        kwargs.update({"file": file})
-        return self.api_call("files.revokePublicURL", json=kwargs)
-
-    def files_sharedPublicURL(
-        self, *, file: str, **kwargs
-    ) -> Union[Future, SlackResponse]:
-        """Enables a file for public/external sharing.
-
-        Args:
-            file (str): The file id. e.g. 'F1234467890'
-        """
-        kwargs.update({"file": file})
-        return self.api_call("files.sharedPublicURL", json=kwargs)
-
-    def files_upload(
-        self, *, file: Union[str, IOBase] = None, content: str = None, **kwargs
-    ) -> Union[Future, SlackResponse]:
-        """Uploads or creates a file.
-
-        Args:
-            file (str): Supply a file path.
-                when you'd like to upload a specific file. e.g. 'dramacat.gif'
-            content (str): Supply content when you'd like to create an
-                editable text file containing the specified text. e.g. 'launch plan'
-        Raises:
-            SlackRequestError: If niether or both the `file` and `content` args are specified.
-        """
-        if file is None and content is None:
-            raise e.SlackRequestError("The file or content argument must be specified.")
-        if file is not None and content is not None:
-            raise e.SlackRequestError(
-                "You cannot specify both the file and the content argument."
-            )
-
-        if file:
-            if "filename" not in kwargs and isinstance(file, str):
-                # use the local filename if filename is missing
-                kwargs["filename"] = file.split(os.path.sep)[-1]
-            return self.api_call("files.upload", files={"file": file}, data=kwargs)
-        data = kwargs.copy()
-        data.update({"content": content})
-        return self.api_call("files.upload", data=data)
-
-    def groups_archive(self, *, channel: str, **kwargs) -> Union[Future, SlackResponse]:
-        """Archives a private channel.
-
-        Args:
-            channel (str): The channel id. e.g. 'C1234567890'
-        """
-        kwargs.update({"channel": channel})
-        return self.api_call("groups.archive", json=kwargs)
-
-    def groups_create(self, *, name: str, **kwargs) -> Union[Future, SlackResponse]:
-        """Creates a private channel.
-
-        Args:
-            name (str): The name of the private group. e.g. 'mychannel'
-        """
-        kwargs.update({"name": name})
-        return self.api_call("groups.create", json=kwargs)
-
-    def groups_createChild(
-        self, *, channel: str, **kwargs
-    ) -> Union[Future, SlackResponse]:
-        """Clones and archives a private channel.
-
-        Args:
-            channel (str): The group id. e.g. 'G1234567890'
-        """
-        kwargs.update({"channel": channel})
-        return self.api_call("groups.createChild", http_verb="GET", params=kwargs)
-
-    def groups_history(self, *, channel: str, **kwargs) -> Union[Future, SlackResponse]:
-        """Fetches history of messages and events from a private channel.
-
-        Args:
-            channel (str): The group id. e.g. 'G1234567890'
-        """
-        kwargs.update({"channel": channel})
-        return self.api_call("groups.history", http_verb="GET", params=kwargs)
-
-    def groups_info(self, *, channel: str, **kwargs) -> Union[Future, SlackResponse]:
-        """Gets information about a private channel.
-
-        Args:
-            channel (str): The group id. e.g. 'G1234567890'
-        """
-        kwargs.update({"channel": channel})
-        return self.api_call("groups.info", http_verb="GET", params=kwargs)
-
-    def groups_invite(
-        self, *, channel: str, user: str, **kwargs
-    ) -> Union[Future, SlackResponse]:
-        """Invites a user to a private channel.
-
-        Args:
-            channel (str): The group id. e.g. 'G1234567890'
-            user (str): The user id. e.g. 'U1234567890'
-        """
-        kwargs.update({"channel": channel, "user": user})
-        return self.api_call("groups.invite", json=kwargs)
-
-    def groups_kick(
-        self, *, channel: str, user: str, **kwargs
-    ) -> Union[Future, SlackResponse]:
-        """Removes a user from a private channel.
-
-        Args:
-            channel (str): The group id. e.g. 'G1234567890'
-            user (str): The user id. e.g. 'U1234567890'
-        """
-        kwargs.update({"channel": channel, "user": user})
-        return self.api_call("groups.kick", json=kwargs)
-
-    def groups_leave(self, *, channel: str, **kwargs) -> Union[Future, SlackResponse]:
-        """Leaves a private channel.
-
-        Args:
-            channel (str): The group id. e.g. 'G1234567890'
-        """
-        kwargs.update({"channel": channel})
-        return self.api_call("groups.leave", json=kwargs)
-
-    def groups_list(self, **kwargs) -> Union[Future, SlackResponse]:
-        """Lists private channels that the calling user has access to."""
-        return self.api_call("groups.list", http_verb="GET", params=kwargs)
-
-    def groups_mark(
-        self, *, channel: str, ts: str, **kwargs
-    ) -> Union[Future, SlackResponse]:
-        """Sets the read cursor in a private channel.
-
-        Args:
-            channel (str): Private channel to set reading cursor in. e.g. 'C1234567890'
-            ts (str): Timestamp of the most recently seen message. e.g. '1234567890.123456'
-        """
-        kwargs.update({"channel": channel, "ts": ts})
-        return self.api_call("groups.mark", json=kwargs)
-
-    def groups_open(self, *, channel: str, **kwargs) -> Union[Future, SlackResponse]:
-        """Opens a private channel.
-
-        Args:
-            channel (str): The channel id. e.g. 'C1234567890'
-        """
-        kwargs.update({"channel": channel})
-        return self.api_call("groups.open", json=kwargs)
-
-    def groups_rename(
-        self, *, channel: str, name: str, **kwargs
-    ) -> Union[Future, SlackResponse]:
-        """Renames a private channel.
-
-        Args:
-            channel (str): The channel id. e.g. 'C1234567890'
-            name (str): The new channel name. e.g. 'newchannel'
-        """
-        kwargs.update({"channel": channel, "name": name})
-        return self.api_call("groups.rename", json=kwargs)
-
-    def groups_replies(
-        self, *, channel: str, thread_ts: str, **kwargs
-    ) -> Union[Future, SlackResponse]:
-        """Retrieve a thread of messages posted to a private channel
-
-        Args:
-            channel (str): The channel id. e.g. 'C1234567890'
-            thread_ts (str): The timestamp of an existing message with 0 or more replies.
-                e.g. '1234567890.123456'
-        """
-        kwargs.update({"channel": channel, "thread_ts": thread_ts})
-        return self.api_call("groups.replies", http_verb="GET", params=kwargs)
-
-    def groups_setPurpose(
-        self, *, channel: str, purpose: str, **kwargs
-    ) -> Union[Future, SlackResponse]:
-        """Sets the purpose for a private channel.
-
-        Args:
-            channel (str): The channel id. e.g. 'G1234567890'
-            purpose (str): The new purpose for the channel. e.g. 'My Purpose'
-        """
-        kwargs.update({"channel": channel, "purpose": purpose})
-        return self.api_call("groups.setPurpose", json=kwargs)
-
-    def groups_setTopic(
-        self, *, channel: str, topic: str, **kwargs
-    ) -> Union[Future, SlackResponse]:
-        """Sets the topic for a private channel.
-
-        Args:
-            channel (str): The channel id. e.g. 'G1234567890'
-            topic (str): The new topic for the channel. e.g. 'My Topic'
-        """
-        kwargs.update({"channel": channel, "topic": topic})
-        return self.api_call("groups.setTopic", json=kwargs)
-
-    def groups_unarchive(
-        self, *, channel: str, **kwargs
-    ) -> Union[Future, SlackResponse]:
-        """Unarchives a private channel.
-
-        Args:
-            channel (str): The channel id. e.g. 'G1234567890'
-        """
-        kwargs.update({"channel": channel})
-        return self.api_call("groups.unarchive", json=kwargs)
-
-    def im_close(self, *, channel: str, **kwargs) -> Union[Future, SlackResponse]:
-        """Close a direct message channel.
-
-        Args:
-            channel (str): Direct message channel to close. e.g. 'D1234567890'
-        """
-        kwargs.update({"channel": channel})
-        return self.api_call("im.close", json=kwargs)
-
-    def im_history(self, *, channel: str, **kwargs) -> Union[Future, SlackResponse]:
-        """Fetches history of messages and events from direct message channel.
-
-        Args:
-            channel (str): Direct message channel to fetch history from. e.g. 'D1234567890'
-        """
-        kwargs.update({"channel": channel})
-        return self.api_call("im.history", http_verb="GET", params=kwargs)
-
-    def im_list(self, **kwargs) -> Union[Future, SlackResponse]:
-        """Lists direct message channels for the calling user."""
-        return self.api_call("im.list", http_verb="GET", params=kwargs)
-
-    def im_mark(
-        self, *, channel: str, ts: str, **kwargs
-    ) -> Union[Future, SlackResponse]:
-        """Sets the read cursor in a direct message channel.
-
-        Args:
-            channel (str): Direct message channel to set reading cursor in. e.g. 'D1234567890'
-            ts (str): Timestamp of the most recently seen message. e.g. '1234567890.123456'
-        """
-        kwargs.update({"channel": channel, "ts": ts})
-        return self.api_call("im.mark", json=kwargs)
-
-    def im_open(self, *, user: str, **kwargs) -> Union[Future, SlackResponse]:
-        """Opens a direct message channel.
-
-        Args:
-            user (str): The user id to open a DM with. e.g. 'W1234567890'
-        """
-        kwargs.update({"user": user})
-        return self.api_call("im.open", json=kwargs)
-
-    def im_replies(
-        self, *, channel: str, thread_ts: str, **kwargs
-    ) -> Union[Future, SlackResponse]:
-        """Retrieve a thread of messages posted to a direct message conversation
-
-        Args:
-            channel (str): Direct message channel to fetch thread from. e.g. 'C1234567890'
-            thread_ts (str): The timestamp of an existing message with 0 or more replies.
-                e.g. '1234567890.123456'
-        """
-        kwargs.update({"channel": channel, "thread_ts": thread_ts})
-        return self.api_call("im.replies", http_verb="GET", params=kwargs)
-
-    def migration_exchange(
-        self, *, users: Union[str, List[str]], **kwargs
-    ) -> Union[Future, SlackResponse]:
-        """For Enterprise Grid workspaces, map local user IDs to global user IDs
-
-        Args:
-            users (str or list): A list of user ids, up to 400 per request.
-                e.g. ['W1234567890', 'U2345678901', 'U3456789012']
-        """
-        if isinstance(users, list):
-            kwargs.update({"users": ",".join(users)})
-        else:
-            kwargs.update({"users": users})
-        return self.api_call("migration.exchange", http_verb="GET", params=kwargs)
-
-    def mpim_close(self, *, channel: str, **kwargs) -> Union[Future, SlackResponse]:
-        """Closes a multiparty direct message channel.
-
-        Args:
-            channel (str): Multiparty Direct message channel to close. e.g. 'G1234567890'
-        """
-        kwargs.update({"channel": channel})
-        return self.api_call("mpim.close", json=kwargs)
-
-    def mpim_history(self, *, channel: str, **kwargs) -> Union[Future, SlackResponse]:
-        """Fetches history of messages and events from a multiparty direct message.
-
-        Args:
-            channel (str): Multiparty direct message to fetch history for. e.g. 'G1234567890'
-        """
-        kwargs.update({"channel": channel})
-        return self.api_call("mpim.history", http_verb="GET", params=kwargs)
-
-    def mpim_list(self, **kwargs) -> Union[Future, SlackResponse]:
-        """Lists multiparty direct message channels for the calling user."""
-        return self.api_call("mpim.list", http_verb="GET", params=kwargs)
-
-    def mpim_mark(
-        self, *, channel: str, ts: str, **kwargs
-    ) -> Union[Future, SlackResponse]:
-        """Sets the read cursor in a multiparty direct message channel.
-
-        Args:
-            channel (str): Multiparty direct message channel to set reading cursor in.
-                e.g. 'G1234567890'
-            ts (str): Timestamp of the most recently seen message.
-                e.g. '1234567890.123456'
-        """
-        kwargs.update({"channel": channel, "ts": ts})
-        return self.api_call("mpim.mark", json=kwargs)
-
-    def mpim_open(
-        self, *, users: Union[str, List[str]], **kwargs
-    ) -> Union[Future, SlackResponse]:
-        """This method opens a multiparty direct message.
-
-        Args:
-            users (str or list): A lists of user ids. The ordering of the users
-                is preserved whenever a MPIM group is returned.
-                e.g. ['W1234567890', 'U2345678901', 'U3456789012']
-        """
-        if isinstance(users, list):
-            kwargs.update({"users": ",".join(users)})
-        else:
-            kwargs.update({"users": users})
-        return self.api_call("mpim.open", json=kwargs)
-
-    def mpim_replies(
-        self, *, channel: str, thread_ts: str, **kwargs
-    ) -> Union[Future, SlackResponse]:
-        """Retrieve a thread of messages posted to a direct message conversation from a
-        multiparty direct message.
-
-        Args:
-            channel (str): Multiparty direct message channel to fetch thread from.
-                e.g. 'G1234567890'
-            thread_ts (str): Unique identifier of a thread's parent message.
-                e.g. '1234567890.123456'
-        """
-        kwargs.update({"channel": channel, "thread_ts": thread_ts})
-        return self.api_call("mpim.replies", http_verb="GET", params=kwargs)
-
-    def oauth_v2_access(
-        self,
-        *,
-        client_id: str,
-        client_secret: str,
-        code: str,
-        redirect_uri: Optional[str] = None,
-        **kwargs
-    ) -> Union[Future, SlackResponse]:
-        """Exchanges a temporary OAuth verifier code for an access token.
-
-        Args:
-            client_id (str): Issued when you created your application. e.g. '4b39e9-752c4'
-            client_secret (str): Issued when you created your application. e.g. '33fea0113f5b1'
-            code (str): The code param returned via the OAuth callback. e.g. 'ccdaa72ad'
-            redirect_uri (optional str): Must match the originally submitted URI
-                (if one was sent). e.g. 'https://example.com'
-        """
-        if redirect_uri is not None:
-            kwargs.update({"redirect_uri": redirect_uri})
-        kwargs.update({"code": code})
-        return self.api_call(
-            "oauth.v2.access",
-            data=kwargs,
-            auth={"client_id": client_id, "client_secret": client_secret},
-        )
-
-    def oauth_access(
-        self,
-        *,
-        client_id: str,
-        client_secret: str,
-        code: str,
-        redirect_uri: Optional[str] = None,
-        **kwargs
-    ) -> Union[Future, SlackResponse]:
-        """Exchanges a temporary OAuth verifier code for an access token.
-
-        Args:
-            client_id (str): Issued when you created your application. e.g. '4b39e9-752c4'
-            client_secret (str): Issued when you created your application. e.g. '33fea0113f5b1'
-            code (str): The code param returned via the OAuth callback. e.g. 'ccdaa72ad'
-            redirect_uri (optional str): Must match the originally submitted URI
-                (if one was sent). e.g. 'https://example.com'
-        """
-        if redirect_uri is not None:
-            kwargs.update({"redirect_uri": redirect_uri})
-        kwargs.update({"code": code})
-        return self.api_call(
-            "oauth.access",
-            data=kwargs,
-            auth={"client_id": client_id, "client_secret": client_secret},
-        )
-
-    def pins_add(self, *, channel: str, **kwargs) -> Union[Future, SlackResponse]:
-        """Pins an item to a channel.
-
-        Args:
-            channel (str): Channel to pin the item in. e.g. 'C1234567890'
-            file (str): File id to pin. e.g. 'F1234567890'
-            file_comment (str): File comment to pin. e.g. 'Fc1234567890'
-            timestamp (str): Timestamp of message to pin. e.g. '1234567890.123456'
-        """
-        kwargs.update({"channel": channel})
-        return self.api_call("pins.add", json=kwargs)
-
-    def pins_list(self, *, channel: str, **kwargs) -> Union[Future, SlackResponse]:
-        """Lists items pinned to a channel.
-
-        Args:
-            channel (str): Channel to get pinned items for. e.g. 'C1234567890'
-        """
-        kwargs.update({"channel": channel})
-        return self.api_call("pins.list", http_verb="GET", params=kwargs)
-
-    def pins_remove(self, *, channel: str, **kwargs) -> Union[Future, SlackResponse]:
-        """Un-pins an item from a channel.
-
-        Args:
-            channel (str): Channel to pin the item in. e.g. 'C1234567890'
-            file (str): File id to pin. e.g. 'F1234567890'
-            file_comment (str): File comment to pin. e.g. 'Fc1234567890'
-            timestamp (str): Timestamp of message to pin. e.g. '1234567890.123456'
-        """
-        kwargs.update({"channel": channel})
-        return self.api_call("pins.remove", json=kwargs)
-
-    def reactions_add(self, *, name: str, **kwargs) -> Union[Future, SlackResponse]:
-        """Adds a reaction to an item.
-
-        Args:
-            name (str): Reaction (emoji) name. e.g. 'thumbsup'
-            channel (str): Channel where the message to add reaction to was posted.
-                e.g. 'C1234567890'
-            timestamp (str): Timestamp of the message to add reaction to. e.g. '1234567890.123456'
-        """
-        kwargs.update({"name": name})
-        return self.api_call("reactions.add", json=kwargs)
-
-    def reactions_get(self, **kwargs) -> Union[Future, SlackResponse]:
-        """Gets reactions for an item."""
-        return self.api_call("reactions.get", http_verb="GET", params=kwargs)
-
-    def reactions_list(self, **kwargs) -> Union[Future, SlackResponse]:
-        """Lists reactions made by a user."""
-        return self.api_call("reactions.list", http_verb="GET", params=kwargs)
-
-    def reactions_remove(self, *, name: str, **kwargs) -> Union[Future, SlackResponse]:
-        """Removes a reaction from an item.
-
-        Args:
-            name (str): Reaction (emoji) name. e.g. 'thumbsup'
-        """
-        kwargs.update({"name": name})
-        return self.api_call("reactions.remove", json=kwargs)
-
-    def reminders_add(
-        self, *, text: str, time: str, **kwargs
-    ) -> Union[Future, SlackResponse]:
-        """Creates a reminder.
-
-        Args:
-            text (str): The content of the reminder. e.g. 'eat a banana'
-            time (str): When this reminder should happen:
-                the Unix timestamp (up to five years from now e.g. '1602288000'),
-                the number of seconds until the reminder (if within 24 hours),
-                or a natural language description (Ex. 'in 15 minutes' or 'every Thursday')
-        """
-        kwargs.update({"text": text, "time": time})
-        return self.api_call("reminders.add", json=kwargs)
-
-    def reminders_complete(
-        self, *, reminder: str, **kwargs
-    ) -> Union[Future, SlackResponse]:
-        """Marks a reminder as complete.
-
-        Args:
-            reminder (str): The ID of the reminder to be marked as complete.
-                e.g. 'Rm12345678'
-        """
-        kwargs.update({"reminder": reminder})
-        return self.api_call("reminders.complete", json=kwargs)
-
-    def reminders_delete(
-        self, *, reminder: str, **kwargs
-    ) -> Union[Future, SlackResponse]:
-        """Deletes a reminder.
-
-        Args:
-            reminder (str): The ID of the reminder. e.g. 'Rm12345678'
-        """
-        kwargs.update({"reminder": reminder})
-        return self.api_call("reminders.delete", json=kwargs)
-
-    def reminders_info(
-        self, *, reminder: str, **kwargs
-    ) -> Union[Future, SlackResponse]:
-        """Gets information about a reminder.
-
-        Args:
-            reminder (str): The ID of the reminder. e.g. 'Rm12345678'
-        """
-        kwargs.update({"reminder": reminder})
-        return self.api_call("reminders.info", http_verb="GET", params=kwargs)
-
-    def reminders_list(self, **kwargs) -> Union[Future, SlackResponse]:
-        """Lists all reminders created by or for a given user."""
-        return self.api_call("reminders.list", http_verb="GET", params=kwargs)
-
-    def rtm_connect(self, **kwargs) -> Union[Future, SlackResponse]:
-        """Starts a Real Time Messaging session."""
-        return self.api_call("rtm.connect", http_verb="GET", params=kwargs)
-
-    def rtm_start(self, **kwargs) -> Union[Future, SlackResponse]:
-        """Starts a Real Time Messaging session."""
-        return self.api_call("rtm.start", http_verb="GET", params=kwargs)
-
-    def search_all(self, *, query: str, **kwargs) -> Union[Future, SlackResponse]:
-        """Searches for messages and files matching a query.
-
-        Args:
-            query (str): Search query. May contains booleans, etc.
-                e.g. 'pickleface'
-        """
-        kwargs.update({"query": query})
-        return self.api_call("search.all", http_verb="GET", params=kwargs)
-
-    def search_files(self, *, query: str, **kwargs) -> Union[Future, SlackResponse]:
-        """Searches for files matching a query.
-
-        Args:
-            query (str): Search query. May contains booleans, etc.
-                e.g. 'pickleface'
-        """
-        kwargs.update({"query": query})
-        return self.api_call("search.files", http_verb="GET", params=kwargs)
-
-    def search_messages(self, *, query: str, **kwargs) -> Union[Future, SlackResponse]:
-        """Searches for messages matching a query.
-
-        Args:
-            query (str): Search query. May contains booleans, etc.
-                e.g. 'pickleface'
-        """
-        kwargs.update({"query": query})
-        return self.api_call("search.messages", http_verb="GET", params=kwargs)
-
-    def stars_add(self, **kwargs) -> Union[Future, SlackResponse]:
-        """Adds a star to an item.
-
-        Args:
-            channel (str): Channel to add star to, or channel where the message to add
-                star to was posted (used with timestamp). e.g. 'C1234567890'
-            file (str): File to add star to. e.g. 'F1234567890'
-            file_comment (str): File comment to add star to. e.g. 'Fc1234567890'
-            timestamp (str): Timestamp of the message to add star to. e.g. '1234567890.123456'
-        """
-        return self.api_call("stars.add", json=kwargs)
-
-    def stars_list(self, **kwargs) -> Union[Future, SlackResponse]:
-        """Lists stars for a user."""
-        return self.api_call("stars.list", http_verb="GET", params=kwargs)
-
-    def stars_remove(self, **kwargs) -> Union[Future, SlackResponse]:
-        """Removes a star from an item.
-
-        Args:
-            channel (str): Channel to remove star from, or channel where
-                the message to remove star from was posted (used with timestamp). e.g. 'C1234567890'
-            file (str): File to remove star from. e.g. 'F1234567890'
-            file_comment (str): File comment to remove star from. e.g. 'Fc1234567890'
-            timestamp (str): Timestamp of the message to remove star from. e.g. '1234567890.123456'
-        """
-        return self.api_call("stars.remove", json=kwargs)
-
-    def team_accessLogs(self, **kwargs) -> Union[Future, SlackResponse]:
-        """Gets the access logs for the current team."""
-        return self.api_call("team.accessLogs", http_verb="GET", params=kwargs)
-
-    def team_billableInfo(self, **kwargs) -> Union[Future, SlackResponse]:
-        """Gets billable users information for the current team."""
-        return self.api_call("team.billableInfo", http_verb="GET", params=kwargs)
-
-    def team_info(self, **kwargs) -> Union[Future, SlackResponse]:
-        """Gets information about the current team."""
-        return self.api_call("team.info", http_verb="GET", params=kwargs)
-
-    def team_integrationLogs(self, **kwargs) -> Union[Future, SlackResponse]:
-        """Gets the integration logs for the current team."""
-        return self.api_call("team.integrationLogs", http_verb="GET", params=kwargs)
-
-    def team_profile_get(self, **kwargs) -> Union[Future, SlackResponse]:
-        """Retrieve a team's profile."""
-        return self.api_call("team.profile.get", http_verb="GET", params=kwargs)
-
-    def usergroups_create(self, *, name: str, **kwargs) -> Union[Future, SlackResponse]:
-        """Create a User Group
-
-        Args:
-            name (str): A name for the User Group. Must be unique among User Groups.
-                e.g. 'My Test Team'
-        """
-        kwargs.update({"name": name})
-        return self.api_call("usergroups.create", json=kwargs)
-
-    def usergroups_disable(
-        self, *, usergroup: str, **kwargs
-    ) -> Union[Future, SlackResponse]:
-        """Disable an existing User Group
-
-        Args:
-            usergroup (str): The encoded ID of the User Group to disable.
-                e.g. 'S0604QSJC'
-        """
-        kwargs.update({"usergroup": usergroup})
-        return self.api_call("usergroups.disable", json=kwargs)
-
-    def usergroups_enable(
-        self, *, usergroup: str, **kwargs
-    ) -> Union[Future, SlackResponse]:
-        """Enable a User Group
-
-        Args:
-            usergroup (str): The encoded ID of the User Group to enable.
-                e.g. 'S0604QSJC'
-        """
-        kwargs.update({"usergroup": usergroup})
-        return self.api_call("usergroups.enable", json=kwargs)
-
-    def usergroups_list(self, **kwargs) -> Union[Future, SlackResponse]:
-        """List all User Groups for a team"""
-        return self.api_call("usergroups.list", http_verb="GET", params=kwargs)
-
-    def usergroups_update(
-        self, *, usergroup: str, **kwargs
-    ) -> Union[Future, SlackResponse]:
-        """Update an existing User Group
-
-        Args:
-            usergroup (str): The encoded ID of the User Group to update.
-                e.g. 'S0604QSJC'
-        """
-        kwargs.update({"usergroup": usergroup})
-        return self.api_call("usergroups.update", json=kwargs)
-
-    def usergroups_users_list(
-        self, *, usergroup: str, **kwargs
-    ) -> Union[Future, SlackResponse]:
-        """List all users in a User Group
-
-        Args:
-            usergroup (str): The encoded ID of the User Group to update.
-                e.g. 'S0604QSJC'
-        """
-        kwargs.update({"usergroup": usergroup})
-        return self.api_call("usergroups.users.list", http_verb="GET", params=kwargs)
-
-    def usergroups_users_update(
-        self, *, usergroup: str, users: Union[str, List[str]], **kwargs
-    ) -> Union[Future, SlackResponse]:
-        """Update the list of users for a User Group
-
-        Args:
-            usergroup (str): The encoded ID of the User Group to update.
-                e.g. 'S0604QSJC'
-            users (str or list): A list user IDs that represent the entire list of
-                users for the User Group. e.g. ['U060R4BJ4', 'U060RNRCZ']
-        """
-        kwargs.update({"usergroup": usergroup})
-        if isinstance(users, list):
-            kwargs.update({"users": ",".join(users)})
-        else:
-            kwargs.update({"users": users})
-        return self.api_call("usergroups.users.update", json=kwargs)
-
-    def users_conversations(self, **kwargs) -> Union[Future, SlackResponse]:
-        """List conversations the calling user may access."""
-        return self.api_call("users.conversations", http_verb="GET", params=kwargs)
-
-    def users_deletePhoto(self, **kwargs) -> Union[Future, SlackResponse]:
-        """Delete the user profile photo"""
-        return self.api_call("users.deletePhoto", http_verb="GET", params=kwargs)
-
-    def users_getPresence(self, *, user: str, **kwargs) -> Union[Future, SlackResponse]:
-        """Gets user presence information.
-
-        Args:
-            user (str): User to get presence info on. Defaults to the authed user.
-                e.g. 'W1234567890'
-        """
-        kwargs.update({"user": user})
-        return self.api_call("users.getPresence", http_verb="GET", params=kwargs)
-
-    def users_identity(self, **kwargs) -> Union[Future, SlackResponse]:
-        """Get a user's identity."""
-        return self.api_call("users.identity", http_verb="GET", params=kwargs)
-
-    def users_info(self, *, user: str, **kwargs) -> Union[Future, SlackResponse]:
-        """Gets information about a user.
-
-        Args:
-            user (str): User to get info on.
-                e.g. 'W1234567890'
-        """
-        kwargs.update({"user": user})
-        return self.api_call("users.info", http_verb="GET", params=kwargs)
-
-    def users_list(self, **kwargs) -> Union[Future, SlackResponse]:
-        """Lists all users in a Slack team."""
-        return self.api_call("users.list", http_verb="GET", params=kwargs)
-
-    def users_lookupByEmail(
-        self, *, email: str, **kwargs
-    ) -> Union[Future, SlackResponse]:
-        """Find a user with an email address.
-
-        Args:
-            email (str): An email address belonging to a user in the workspace.
-                e.g. 'spengler@ghostbusters.example.com'
-        """
-        kwargs.update({"email": email})
-        return self.api_call("users.lookupByEmail", http_verb="GET", params=kwargs)
-
-    def users_setPhoto(
-        self, *, image: Union[str, IOBase], **kwargs
-    ) -> Union[Future, SlackResponse]:
-        """Set the user profile photo
-
-        Args:
-            image (str): Supply the path of the image you'd like to upload.
-                e.g. 'myimage.png'
-        """
-        return self.api_call("users.setPhoto", files={"image": image}, data=kwargs)
-
-    def users_setPresence(
-        self, *, presence: str, **kwargs
-    ) -> Union[Future, SlackResponse]:
-        """Manually sets user presence.
-
-        Args:
-            presence (str): Either 'auto' or 'away'.
-        """
-        kwargs.update({"presence": presence})
-        return self.api_call("users.setPresence", json=kwargs)
-
-    def users_profile_get(self, **kwargs) -> Union[Future, SlackResponse]:
-        """Retrieves a user's profile information."""
-        return self.api_call("users.profile.get", http_verb="GET", params=kwargs)
-
-    def users_profile_set(self, **kwargs) -> Union[Future, SlackResponse]:
-        """Set the profile information for a user."""
-        return self.api_call("users.profile.set", json=kwargs)
-
-    def views_open(
-        self, *, trigger_id: str, view: Union[dict, View], **kwargs
-    ) -> Union[Future, SlackResponse]:
-        """Open a view for a user.
-        See https://api.slack.com/block-kit/surfaces/modals for details.
-
-        Args:
-            trigger_id (str): Exchange a trigger to post to the user.
-                e.g. '12345.98765.abcd2358fdea'
-            view (dict or View): The view payload.
-        """
-        kwargs.update({"trigger_id": trigger_id})
-        if isinstance(view, View):
-            kwargs.update({"view": view.to_dict()})
-        else:
-            kwargs.update({"view": view})
-        return self.api_call("views.open", json=kwargs)
-
-    def views_push(
-        self, *, trigger_id: str, view: Union[dict, View], **kwargs
-    ) -> Union[Future, SlackResponse]:
-        """Push a view onto the stack of a root view.
-
-        Push a new view onto the existing view stack by passing a view
-        payload and a valid trigger_id generated from an interaction
-        within the existing modal.
-
-        Read the modals documentation (https://api.slack.com/block-kit/surfaces/modals)
-        to learn more about the lifecycle and intricacies of views.
-
-        Args:
-            trigger_id (str): Exchange a trigger to post to the user.
-                e.g. '12345.98765.abcd2358fdea'
-            view (dict or View): The view payload.
-        """
-        kwargs.update({"trigger_id": trigger_id})
-        if isinstance(view, View):
-            kwargs.update({"view": view.to_dict()})
-        else:
-            kwargs.update({"view": view})
-        return self.api_call("views.push", json=kwargs)
-
-    def views_update(
-        self,
-        *,
-        view: Union[dict, View],
-        external_id: str = None,
-        view_id: str = None,
-        **kwargs
-    ) -> Union[Future, SlackResponse]:
-        """Update an existing view.
-
-        Update a view by passing a new view definition along with the
-        view_id returned in views.open or the external_id.
-
-        See the modals documentation (https://api.slack.com/block-kit/surfaces/modals#updating_views)
-        to learn more about updating views and avoiding race conditions with the hash argument.
-
-        Args:
-            view (dict or View): The view payload.
-            external_id (str): A unique identifier of the view set by the developer.
-                e.g. 'bmarley_view2'
-            view_id (str): A unique identifier of the view to be updated.
-                e.g. 'VMM512F2U'
-        Raises:
-            SlackRequestError: Either view_id or external_id is required.
-        """
-        if external_id:
-            kwargs.update({"external_id": external_id})
-        elif view_id:
-            kwargs.update({"view_id": view_id})
-        else:
-            raise e.SlackRequestError("Either view_id or external_id is required.")
-
-        if isinstance(view, View):
-            kwargs.update({"view": view.to_dict()})
-        else:
-            kwargs.update({"view": view})
-
-        return self.api_call("views.update", json=kwargs)
-
-    def views_publish(
-        self, *, user_id: str, view: Union[dict, View], **kwargs
-    ) -> Union[Future, SlackResponse]:
-        """Publish a static view for a User.
-        Create or update the view that comprises an
-        app's Home tab (https://api.slack.com/surfaces/tabs)
-        for a specific user.
-        Args:
-            user_id (str): id of the user you want publish a view to.
-                e.g. 'U0BPQUNTA'
-            view (dict or View): The view payload.
-        """
-        kwargs.update({"user_id": user_id})
-        if isinstance(view, View):
-            kwargs.update({"view": view.to_dict()})
-        else:
-            kwargs.update({"view": view})
-        return self.api_call("views.publish", json=kwargs)
-
-    def workflows_stepCompleted(
-        self, *, workflow_step_execute_id: str, outputs: dict = None, **kwargs
-    ) -> Union[Future, SlackResponse]:
-        """Indicate a successful outcome of a workflow step's execution.
-        Args:
-            workflow_step_execute_id (str): A unique identifier of the workflow step to be updated.
-                e.g. 'add_task'
-            outputs (dict): A key-value object of outputs from your step.
-                e.g. { 'task_name': 'Task Name' }
-        """
-        kwargs.update({"workflow_step_execute_id": workflow_step_execute_id})
-        if outputs:
-            kwargs.update({"outputs": outputs})
-
-        return self.api_call("workflows.stepCompleted", json=kwargs)
-
-    def workflows_stepFailed(
-        self, *, workflow_step_execute_id: str, error: dict, **kwargs
-    ) -> Union[Future, SlackResponse]:
-        """Indicate an unsuccessful outcome of a workflow step's execution.
-        Args:
-            workflow_step_execute_id (str): A unique identifier of the workflow step to be updated.
-                e.g. 'add_task'
-            error (dict): A dict with a message property that contains a human readable error message
-                e.g. { message: 'Step failed to execute.' }
-        """
-        kwargs.update(
-            {"workflow_step_execute_id": workflow_step_execute_id, "error": error}
-        )
-        return self.api_call("workflows.stepFailed", json=kwargs)
-
-    def workflows_updateStep(
-        self,
-        *,
-        workflow_step_edit_id: str,
-        inputs: dict = None,
-        outputs: list = None,
-        **kwargs
-    ) -> Union[Future, SlackResponse]:
-        """Update the configuration for a workflow extension step.
-        Args:
-            workflow_step_edit_id (str): A unique identifier of the workflow step to be updated.
-                e.g. 'add_task'
-            inputs (dict): A key-value object of inputs required from a user during step configuration.
-                e.g. { 'title': { 'value': 'The Title' }, 'submitter': { 'value': 'The Submitter' } }
-            outputs (list): A list of output objects used during step execution.
-                e.g. [{ 'type': 'text', 'name': 'title', 'label': 'Title' }]
-        """
-        kwargs.update({"workflow_step_edit_id": workflow_step_edit_id})
-
-        if inputs:
-            kwargs.update({"inputs": inputs})
-        if outputs:
-            kwargs.update({"outputs": outputs})
-
-        return self.api_call("workflows.updateStep", json=kwargs)
-=======
-deprecation.show_message(__name__, "slack_sdk.web.client")
->>>>>>> 39411bd3
+deprecation.show_message(__name__, "slack_sdk.web.client")